module TestContext exposing
    ( TestContext, start
    , createSandbox, createElement, createDocument, createApplication
    , ProgramDefinition
    , withBaseUrl, withJsonStringFlags
    , withSimulatedEffects, SimulatedEffect, SimulatedTask
    , clickButton, clickLink
    , fillIn, fillInTextarea
    , check, selectOption
    , routeChange
    , simulate
    , within
    , assertHttpRequestWasMade, assertHttpRequest
    , simulateHttpOk, simulateHttpResponse
    , advanceTime
    , update
    , simulateLastEffect
    , expectViewHas, expectView
    , expectLastEffect, expectModel
    , expectPageChange
    , shouldHave, shouldNotHave, shouldHaveView
    , shouldHaveLastEffect
    , done
    , fail, createFailed
    )

{-| A `TestContext` simulates the execution of an Elm program
enabling you write high-level tests for your program.
(High-level tests are valuable in that they provide extremely robust test coverage
in the case of drastic refactorings of your application architecture,
and writing high-level tests helps you focus on the needs an behaviors of your end-users.)

This module allows you to interact with your program by simulating
DOM events (see ["Simulating user input"](#simulating-user-input)) and
external events (see ["Simulating HTTP responses"](#simulating-http-responses) and ["Simulating time"](#simulating-time)).

After simulating a series of events, you can then check assertions about
the currently rendered state of your program (see ["Final assertions"](#final-assertions).


# Creating

@docs TestContext, start


## Creating program definitions

A `ProgramDefinition` (required to create a `TextContext` with [`start`](#start))
can be created with one of the following functions that parallel
the functions in `elm/browser`'s `Browser` module.

@docs createSandbox, createElement, createDocument, createApplication
@docs ProgramDefinition


## Options

The following functions allow you to configure your
`ProgramDefinition` before starting it with [`start`](#start).

@docs withBaseUrl, withJsonStringFlags

@docs withSimulatedEffects, SimulatedEffect, SimulatedTask


# Simulating user input

@docs clickButton, clickLink
@docs fillIn, fillInTextarea
@docs check, selectOption
@docs routeChange


## Simulating user input (advanced)

@docs simulate
@docs within


# Simulating external events


## Simulating HTTP responses

@docs assertHttpRequestWasMade, assertHttpRequest
@docs simulateHttpOk, simulateHttpResponse


## Simulating time

@docs advanceTime


# Directly sending Msgs

@docs update
@docs simulateLastEffect


# Final assertions

@docs expectViewHas, expectView
@docs expectLastEffect, expectModel
@docs expectPageChange


# Intermediate assertions

These functions can be used to make assertions on a `TestContext` without ending the test.

@docs shouldHave, shouldNotHave, shouldHaveView
@docs shouldHaveLastEffect

To end a `TestContext` without using a [final assertion](#final-assertions), use the following function:

@docs done


# Custom assertions

These functions may be useful if you are writing your own custom assertion functions.

@docs fail, createFailed

-}

import Browser
import Dict exposing (Dict)
import Expect exposing (Expectation)
import Html exposing (Html)
import Html.Attributes exposing (attribute)
import Http
import Json.Decode
import Json.Encode
import PairingHeap
import Query.Extra
import SimulatedEffect exposing (SimulatedEffect, SimulatedTask)
import Test.Html.Event
import Test.Html.Query as Query
import Test.Html.Selector as Selector exposing (Selector)
import Test.Http
import Test.Runner
import Test.Runner.Failure
import TestContext.EffectSimulation as EffectSimulation exposing (EffectSimulation)
import Url exposing (Url)
import Url.Extra


{-| A `TestContext` represents an Elm program, a current state for that program,
and a log of any errors that have occurred while simulating interaction with the program.

  - To create a `TestContext`, see the `create*` functions below.
  - To advance the state of a `TestContext`, see [Simulating user input](#simulating-user-input), and [Directly sending Msgs](#directly-sending-msgs)
  - To assert on the resulting state of a `TestContext`, see [Final assertions](#final-assertions)

-}
type TestContext msg model effect
    = Active
        { program : TestProgram msg model effect
        , currentModel : model
        , lastEffect : effect
        , currentLocation : Maybe Url
<<<<<<< HEAD
        , effectSimulation : Maybe (EffectSimulation msg effect)
=======
        , effectSimulation : Maybe ( effect -> SimulatedEffect msg, SimulationState msg )
>>>>>>> 38e836c7
        }
    | Finished Failure


type alias TestProgram msg model effect =
    { update : msg -> model -> ( model, effect )
    , view : model -> Query.Single msg
    , onRouteChange : Url -> Maybe msg
    }


type Failure
    = ChangedPage String Url
      -- Errors
    | ExpectFailed String String Test.Runner.Failure.Reason
    | SimulateFailed String String
    | SimulateFailedToFindTarget String String
    | SimulateLastEffectFailed String
    | InvalidLocationUrl String String
    | InvalidFlags String String
    | ProgramDoesNotSupportNavigation String
    | NoBaseUrl String String
    | NoMatchingHttpRequest String { method : String, url : String } (List ( String, String ))
    | EffectSimulationNotConfigured String
    | CustomFailure String String


createHelper :
    { init : ( model, effect )
    , update : msg -> model -> ( model, effect )
    , view : model -> Html msg
    , onRouteChange : Url -> Maybe msg
    }
    -> ProgramOptions msg effect
    -> TestContext msg model effect
createHelper program options =
    let
        program_ =
            { update = program.update
            , view = program.view >> Query.fromHtml
            , onRouteChange = program.onRouteChange
            }

        ( newModel, newEffect ) =
            program.init
    in
    Active
        { program = program_
        , currentModel = newModel
        , lastEffect = newEffect
        , currentLocation = options.baseUrl
        , effectSimulation = Maybe.map EffectSimulation.init options.deconstructEffect
        }
<<<<<<< HEAD
        |> queueEffect newEffect
        |> drain
=======


applySimulatedEffects : effect -> ( effect -> SimulatedEffect msg, SimulationState msg ) -> ( effect -> SimulatedEffect msg, SimulationState msg )
applySimulatedEffects effect ( deconstructEffect, simulationState ) =
    ( deconstructEffect
    , simulateEffect (deconstructEffect effect) simulationState
    )


simulateEffect : SimulatedEffect msg -> SimulationState msg -> SimulationState msg
simulateEffect simulatedEffect simulationState =
    case simulatedEffect of
        SimulatedEffect.None ->
            simulationState

        SimulatedEffect.Batch effects ->
            List.foldl simulateEffect simulationState effects

        SimulatedEffect.Task (SimulatedEffect.Succeed _) ->
            simulationState

        SimulatedEffect.Task (SimulatedEffect.Fail _) ->
            simulationState

        SimulatedEffect.Task (SimulatedEffect.HttpTask request) ->
            { simulationState
                | http =
                    Dict.insert ( request.method, request.url )
                        request
                        simulationState.http
            }
>>>>>>> 38e836c7


{-| Creates a `ProgramDefinition` from the parts of a `Browser.sandbox` program.

See other `create*` functions below if the program you want to test does not use `Browser.sandbox`.

-}
createSandbox :
    { init : model
    , update : msg -> model -> model
    , view : model -> Html msg
    }
    -> ProgramDefinition () msg model ()
createSandbox program =
    ProgramDefinition emptyOptions <|
        \location () ->
            createHelper
                { init = ( program.init, () )
                , update = \msg model -> ( program.update msg model, () )
                , view = program.view
                , onRouteChange = \_ -> Nothing
                }


{-| Represents an unstarted test program.
Use [`start`](#start) to start the program being tested.
-}
type ProgramDefinition flags msg model effect
    = ProgramDefinition (ProgramOptions msg effect) (Maybe Url -> flags -> ProgramOptions msg effect -> TestContext msg model effect)


type alias ProgramOptions msg effect =
    { baseUrl : Maybe Url
    , deconstructEffect : Maybe (effect -> SimulatedEffect msg)
    }


emptyOptions : ProgramOptions msg effect
emptyOptions =
    { baseUrl = Nothing
    , deconstructEffect = Nothing
    }


{-| Creates a `TestContext` from the parts of a `Browser.element` program.

See other `create*` functions below if the program you want to test does not use `Browser.element`.

-}
createElement :
    { init : flags -> ( model, effect )
    , view : model -> Html msg
    , update : msg -> model -> ( model, effect )
    }
    -> ProgramDefinition flags msg model effect
createElement program =
    ProgramDefinition emptyOptions <|
        \location flags ->
            createHelper
                { init = program.init flags
                , update = program.update
                , view = program.view
                , onRouteChange = \_ -> Nothing
                }


{-| Starts the given test program by initializing it with the given flags.

If your program uses `Json.Encode.Value` as its flags type,
you may find [`withJsonStringFlags`](#withJsonStringFlags) useful.

-}
start : flags -> ProgramDefinition flags msg model effect -> TestContext msg model effect
start flags (ProgramDefinition options program) =
    program options.baseUrl flags options


{-| Sets the initial browser URL

You must set this when using `createApplication`,
or when using [`clickLink`](#clickLink) and [`expectPageChange`](#expectPageChange)
to simulate a user clicking a link with relative URL.

-}
withBaseUrl : String -> ProgramDefinition flags msg model effect -> ProgramDefinition flags msg model effect
withBaseUrl baseUrl (ProgramDefinition options program) =
    case Url.Extra.locationFromString baseUrl of
        Nothing ->
            ProgramDefinition options (\_ _ _ -> Finished (InvalidLocationUrl "startWithBaseUrl" baseUrl))

        Just url ->
            ProgramDefinition { options | baseUrl = Just url } program


{-| Provides a convenient way to provide flags for a program that decodes flags from JSON.
By providing the JSON decoder, you can then provide the flags as a JSON string when calling
[`start`](#start).
-}
withJsonStringFlags :
    Json.Decode.Decoder flags
    -> ProgramDefinition flags msg model effect
    -> ProgramDefinition String msg model effect
withJsonStringFlags decoder (ProgramDefinition options program) =
    ProgramDefinition options <|
        \location json ->
            case Json.Decode.decodeString decoder json of
                Ok flags ->
                    program location flags

                Err message ->
                    \_ -> Finished (InvalidFlags "withJsonStringFlags" (Json.Decode.errorToString message))


{-| This allows you to provide a function that lets `TestContext` simulate effects that would become `Cmd`s and `Task`s
when your app runs in production
(this enables you to use [`simulateHttpResponse`](#simulateHttpResponse), [`advanceTime`](#advanceTime), etc.).

You only need to use this if you need to [simulate HTTP requests](#simulating-http-responses)
or the [passing of time](#simulating-time).

See the `SimulatedEffect.*` modules in this package for functions that you can use to implement
the required `effect -> List (SimulatedEffect msg)` function for your `effect` type.

-}
withSimulatedEffects :
    (effect -> SimulatedEffect msg)
    -> ProgramDefinition flags msg model effect
    -> ProgramDefinition flags msg model effect
withSimulatedEffects fn (ProgramDefinition options program) =
    ProgramDefinition { options | deconstructEffect = Just fn } program


{-| Creates a `TestContext` from the parts of a `Browser.document` program.

See other `create*` functions below if the program you want to test does not use `Browser.document`.

-}
createDocument :
    { init : flags -> ( model, effect )
    , view : model -> Browser.Document msg
    , update : msg -> model -> ( model, effect )
    }
    -> ProgramDefinition flags msg model effect
createDocument program =
    ProgramDefinition emptyOptions <|
        \location flags ->
            createHelper
                { init = program.init flags
                , update = program.update
                , view = \model -> Html.node "body" [] (program.view model).body
                , onRouteChange = \_ -> Nothing
                }


{-| Creates a `TestContext` from the parts of a `Browser.application` program.

See other `create*` functions below if the program you want to test does not use `Browser.application`.

-}
createApplication :
    { init : flags -> Url -> () -> ( model, effect )
    , view : model -> Browser.Document msg
    , update : msg -> model -> ( model, effect )
    , onUrlRequest : Browser.UrlRequest -> msg
    , onUrlChange : Url -> msg
    }
    -> ProgramDefinition flags msg model effect
createApplication program =
    ProgramDefinition emptyOptions <|
        \location flags ->
            case location of
                Nothing ->
                    \_ -> Finished (NoBaseUrl "createApplication" "")

                Just url ->
                    createHelper
                        { init = program.init flags url ()
                        , update = program.update
                        , view = \model -> Html.node "body" [] (program.view model).body
                        , onRouteChange = program.onUrlChange >> Just
                        }


{-| This represents an effect that elm-program-test is able to simulate.
When using [`withSimulatedEffects`](#withSimulatedEffects) you will provide a function that can translate
your program's effects into `SimulatedEffect`s.
(If you do not use `withSimulatedEffects`,
then `TestContext` will not simulate any effects for you.)

You can create `SimulatedEffect`s using the the following modules,
which parallel the modules your real program would use to create `Cmd`s and `Task`s:

  - [`SimulatedEffect.Http`](SimulatedEffect-Http) (parallels `Http` from `elm/http`)
  - [`SimulatedEffect.Task`](SimulatedEffect-Task) (parallels `Task` from `elm/core`)
  - [`SimulatedEffect.Process`](SimulatedEffect-Process) (parallels `Process` from `elm/core`)

-}
type alias SimulatedEffect msg =
    SimulatedEffect.SimulatedEffect msg


{-| Similar to `SimulatedEffect`, but represents a `Task` instead of a `Cmd`.
-}
type alias SimulatedTask x a =
    SimulatedEffect.SimulatedTask x a


{-| Advances the state of the `TestContext` by applying the given `msg` to your program's update function
(provided when you created the `TestContext`).

This can be used to simulate events that can only be triggered by [commands (`Cmd`) and subscriptions (`Sub`)](https://guide.elm-lang.org/architecture/effects/)
(i.e., that cannot be triggered by user interaction with the view).

NOTE: When possible, you should prefer [Simulating user input](#simulating-user-input),
[Simulating HTTP responses](#simulating-http-responses),
or (if neither of those support what you need) [`simulateLastEffect`](#simulateLastEffect),
as doing so will make your tests more robust to changes in your program's implementation details.

-}
update : msg -> TestContext msg model effect -> TestContext msg model effect
update msg testContext =
    case testContext of
        Finished err ->
            Finished err

        Active state ->
            let
                ( newModel, newEffect ) =
                    state.program.update msg state.currentModel
            in
            Active
                { state
                    | currentModel = newModel
                    , lastEffect = newEffect
                }
                |> queueEffect newEffect
                |> drain


simulateHelper : String -> (Query.Single msg -> Query.Single msg) -> ( String, Json.Encode.Value ) -> TestContext msg model effect -> TestContext msg model effect
simulateHelper functionDescription findTarget event testContext =
    case testContext of
        Finished err ->
            Finished err

        Active state ->
            let
                targetQuery =
                    state.program.view state.currentModel
                        |> findTarget
            in
            -- First check the target so we can give a better error message if it doesn't exist
            case
                targetQuery
                    |> Query.has []
                    |> Test.Runner.getFailureReason
            of
                Just reason ->
                    Finished (SimulateFailedToFindTarget functionDescription reason.description)

                Nothing ->
                    -- Try to simulate the event, now that we know the target exists
                    case
                        targetQuery
                            |> Test.Html.Event.simulate event
                            |> Test.Html.Event.toResult
                    of
                        Err message ->
                            Finished (SimulateFailed functionDescription message)

                        Ok msg ->
                            update msg testContext


{-| **PRIVATE** helper for simulating events on input elements with associated labels.

NOTE: Currently, this function requires that you also provide the field id
(which must match both the `id` attribute of the target `input` element,
and the `for` attribute of the `label` element).
After [eeue56/elm-html-test#52](https://github.com/eeue56/elm-html-test/issues/52) is resolved,
a future release of this package will remove the `fieldId` parameter.

-}
simulateLabeledInputHelper : String -> String -> String -> Bool -> List Selector -> ( String, Json.Encode.Value ) -> TestContext msg model effect -> TestContext msg model effect
simulateLabeledInputHelper functionDescription fieldId label allowTextArea additionalInputSelectors event testContext =
    testContext
        |> (if fieldId == "" then
                identity

            else
                expectViewHelper functionDescription
                    (Query.find
                        [ Selector.tag "label"
                        , Selector.attribute (Html.Attributes.for fieldId)
                        , Selector.text label
                        ]
                        >> Query.has []
                    )
           )
        |> simulateHelper functionDescription
            (Query.Extra.oneOf <|
                List.concat
                    [ if fieldId == "" then
                        [ Query.find
                            [ Selector.tag "label"
                            , Selector.containing [ Selector.text label ]
                            ]
                            >> Query.find [ Selector.tag "input" ]
                        , Query.find
                            [ Selector.tag "input"
                            , Selector.attribute (attribute "aria-label" label)
                            ]
                        ]

                      else
                        [ Query.find <|
                            List.concat
                                [ [ Selector.tag "input"
                                  , Selector.id fieldId
                                  ]
                                , additionalInputSelectors
                                ]
                        ]
                    , if allowTextArea then
                        [ Query.find
                            [ Selector.tag "textarea"
                            , Selector.id fieldId
                            ]
                        ]

                      else
                        []
                    ]
            )
            event


{-| Simulates a custom DOM event.

NOTE: If there is another, more specific function (see [Simulating user input](#simulating-user-input)
that does what you want, prefer that instead, as you will get the benefit of better error messages.

Parameters:

  - `findTarget`: A function to find the HTML element that responds to the event
    (typically this will be a call to `Test.Html.Query.find [ ...some selector... ]`)
  - `( eventName, eventValue )`: The event to simulate
    (see [Test.Html.Event "Event Builders"](http://package.elm-lang.org/packages/eeue56/elm-html-test/latest/Test-Html-Event#event-builders))

-}
simulate : (Query.Single msg -> Query.Single msg) -> ( String, Json.Encode.Value ) -> TestContext msg model effect -> TestContext msg model effect
simulate findTarget ( eventName, eventValue ) testContext =
    simulateHelper ("simulate " ++ escapeString eventName) findTarget ( eventName, eventValue ) testContext


escapeString : String -> String
escapeString s =
    "\"" ++ s ++ "\""


{-| Simulates clicking a button.

Currently, this function will find and click a `<button>` HTML node containing the given `buttonText`.

NOTE: In the future, this function will be generalized to find buttons with accessibility attributes
matching the given `buttonText`.

-}
clickButton : String -> TestContext msg model effect -> TestContext msg model effect
clickButton buttonText testContext =
    simulateHelper ("clickButton " ++ escapeString buttonText)
        (Query.Extra.oneOf
            [ findNotDisabled
                [ Selector.tag "button"
                , Selector.containing [ Selector.text buttonText ]
                ]
            , findNotDisabled
                [ Selector.attribute (Html.Attributes.attribute "role" "button")
                , Selector.containing [ Selector.text buttonText ]
                ]
            ]
        )
        Test.Html.Event.click
        testContext


findNotDisabled : List Selector -> Query.Single msg -> Query.Single msg
findNotDisabled selectors source =
    -- This is tricky because Test.Html doesn't provide a way to search for an attribute being *not* present.
    -- So we have to check if "disabled=True" *is* present, and manually force a failure if it is.
    -- (We can't just search for "disabled=False" because we need to allow elements that don't specify "disabled" at all.)
    Query.find selectors source
        |> (\found ->
                let
                    isDisabled =
                        Query.has [ Selector.disabled True ] found
                in
                case Test.Runner.getFailureReason isDisabled of
                    Nothing ->
                        -- the element is disabled; produce a Query that will fail that will show a reasonable failure message
                        Query.find
                            (Selector.disabled False :: selectors)
                            source

                    Just _ ->
                        -- the element we found is not disabled; return it
                        found
           )


{-| Simulates clicking a `<a href="...">` link.

The parameters are:

1.  The text of the `<a>` tag (which is the link text visible to the user).

2.  The `href` of the `<a>` tag.

    NOTE: After [eeue56/elm-html-test#52](https://github.com/eeue56/elm-html-test/issues/52) is resolved,
    a future release of this package will remove the `href` parameter.

Note for testing single-page apps:
if the target `<a>` tag has an `onClick` handler,
then the message produced by the handler will be processed
and the `href` will not be followed.
NOTE: Currently this function cannot verify that the onClick handler
sets `preventDefault`, but this will be done in the future after
<https://github.com/eeue56/elm-html-test/issues/63> is resolved.

-}
clickLink : String -> String -> TestContext msg model effect -> TestContext msg model effect
clickLink linkText href testContext =
    let
        functionDescription =
            "clickLink " ++ escapeString linkText

        findLinkTag =
            Query.find
                [ Selector.tag "a"
                , Selector.attribute (Html.Attributes.href href)
                , Selector.containing [ Selector.text linkText ]
                ]

        normalClick =
            ( "click"
            , Json.Encode.object
                [ ( "ctrlKey", Json.Encode.bool False )
                , ( "metaKey", Json.Encode.bool False )
                ]
            )

        ctrlClick =
            ( "click"
            , Json.Encode.object
                [ ( "ctrlKey", Json.Encode.bool True )
                , ( "metaKey", Json.Encode.bool False )
                ]
            )

        metaClick =
            ( "click"
            , Json.Encode.object
                [ ( "ctrlKey", Json.Encode.bool False )
                , ( "metaKey", Json.Encode.bool True )
                ]
            )

        tryClicking { otherwise } tryClickingTestContext =
            case tryClickingTestContext of
                Finished err ->
                    Finished err

                Active state ->
                    let
                        link =
                            state.program.view state.currentModel
                                |> findLinkTag
                    in
                    if respondsTo normalClick link then
                        -- there is a click handler
                        -- first make sure the handler properly respects "Open in new tab", etc
                        if respondsTo ctrlClick link || respondsTo metaClick link then
                            tryClickingTestContext
                                |> fail functionDescription
                                    (String.concat
                                        [ "Found an `<a href=\"...\">` tag has an onClick handler, "
                                        , "but the handler is overriding ctrl-click and meta-click.\n\n"
                                        , "A properly behaved single-page app should not override ctrl- and meta-clicks on `<a>` tags "
                                        , "because this prevents users from opening links in new tabs/windows.\n\n"
                                        , "Use `onClickPreventDefaultForLinkWithHref` defined at <https://gist.github.com/avh4/712d43d649b7624fab59285a70610707> instead of `onClick` to fix this problem.\n\n"
                                        , "See discussion of this issue at <https://github.com/elm-lang/navigation/issues/13>."
                                        ]
                                    )

                        else
                            -- everything looks good, so simulate that event and ignore the `href`
                            tryClickingTestContext
                                |> simulateHelper functionDescription findLinkTag normalClick

                    else
                        -- the link doesn't have a click handler
                        tryClickingTestContext |> otherwise

        respondsTo event single =
            case
                single
                    |> Test.Html.Event.simulate event
                    |> Test.Html.Event.toResult
            of
                Err _ ->
                    False

                Ok _ ->
                    True
    in
    testContext
        |> expectViewHelper functionDescription
            (findLinkTag
                >> Query.has []
            )
        |> tryClicking { otherwise = followLink functionDescription href }


followLink : String -> String -> TestContext msg model effect -> TestContext msg model effect
followLink functionDescription href testContext =
    case testContext of
        Finished err ->
            Finished err

        Active state ->
            case state.currentLocation of
                Just location ->
                    Finished (ChangedPage functionDescription (Url.Extra.resolve location href))

                Nothing ->
                    case Url.Extra.locationFromString href of
                        Nothing ->
                            Finished (NoBaseUrl "clickLink" href)

                        Just location ->
                            Finished (ChangedPage functionDescription location)


{-| Simulates replacing the text in an input field labeled with the given label.

1.  The id of the input field
    (which must match both the `id` attribute of the target `input` element,
    and the `for` attribute of the `label` element),
    or `""` if the `<input>` is a descendant of the `<label>`.

    NOTE: After [eeue56/elm-html-test#52](https://github.com/eeue56/elm-html-test/issues/52) is resolved,
    a future release of this package will remove this parameter.

2.  The label text of the input field.

3.  The text that will entered into the input field.

There are a few different ways to accessibly label your input fields so that `fillIn` will find them:

  - You can place the `<input>` element inside a `<label>` element that also contains the label text.

    ```html
    <label>
        Favorite fruit
        <input>
    </label>
    ```

  - You can place the `<input>` and a `<label>` element anywhere on the page and link them with a unique id.

    ```html
    <label for="fruit">Favorite fruit</label>
    <input id="fruit"></input>
    ```

  - You can use the `aria-label` attribute.

    ```html
    <input aria-label="Favorite fruit"></input>
    ```

If you need to target a `<textarea>` that does not have a label,
see [`fillInTextarea`](#fillInTextArea).

If you need more control over the finding the target element or creating the simulated event,
see [`simulate`](#simulate).

-}
fillIn : String -> String -> String -> TestContext msg model effect -> TestContext msg model effect
fillIn fieldId label newContent testContext =
    simulateLabeledInputHelper ("fillIn " ++ escapeString label)
        fieldId
        label
        True
        [-- TODO: should ensure that known special input types are not set, like `type="checkbox"`, etc?
        ]
        (Test.Html.Event.input newContent)
        testContext


{-| Simulates replacing the text in a `<textarea>`.

This function expects that there is only one `<textarea>` in the view.
If your view has more than one `<textarea>`,
prefer adding associated `<label>` elements and use [`fillIn`](#fillIn).
If you cannot add `<label>` elements see [`within`](#within).

If you need more control over the finding the target element or creating the simulated event,
see [`simulate`](#simulate).

-}
fillInTextarea : String -> TestContext msg model effect -> TestContext msg model effect
fillInTextarea newContent testContext =
    simulateHelper "fillInTextarea"
        (Query.find [ Selector.tag "textarea" ])
        (Test.Html.Event.input newContent)
        testContext


{-| Simulates setting the value of a checkbox labeled with the given label.

The parameters are:

1.  The id of the input field
    (which must match both the `id` attribute of the target `input` element,
    and the `for` attribute of the `label` element),
    or `""` if the `<input>` is a descendant of the `<label>`.

    NOTE: After [eeue56/elm-html-test#52](https://github.com/eeue56/elm-html-test/issues/52) is resolved,
    a future release of this package will remove this parameter.

2.  The label text of the input field

3.  A `Bool` indicating whether to check (`True`) or uncheck (`False`) the checkbox.

NOTE: Currently, this function requires that you also provide the field id
(which must match both the `id` attribute of the target `input` element,
and the `for` attribute of the `label` element).
After [eeue56/elm-html-test#52](https://github.com/eeue56/elm-html-test/issues/52) is resolved,
a future release of this package will remove the `fieldId` parameter.

NOTE: In the future, this will be generalized to work with
aria accessibility attributes in addition to working with standard HTML label elements.

If you need more control over the finding the target element or creating the simulated event,
see [`simulate`](#simulate).

-}
check : String -> String -> Bool -> TestContext msg model effect -> TestContext msg model effect
check fieldId label willBecomeChecked testContext =
    simulateLabeledInputHelper ("check " ++ escapeString label)
        fieldId
        label
        False
        [ Selector.attribute (Html.Attributes.type_ "checkbox") ]
        (Test.Html.Event.check willBecomeChecked)
        testContext


{-| Simulates choosing an option with the given text in a select with a given label

The parameters are:

1.  The id of the `<select>`
    (which must match both the `id` attribute of the target `select` element,
    and the `for` attribute of the `label` element),
    or `""` if the `<select>` is a descendant of the `<label>`.

    NOTE: After [eeue56/elm-html-test#52](https://github.com/eeue56/elm-html-test/issues/52) is resolved,
    a future release of this package will remove this parameter.

2.  The label text of the select.

3.  The `value` of the `<option>` that will be chosen.

    NOTE: After [eeue56/elm-html-test#51](https://github.com/eeue56/elm-html-test/issues/51) is resolved,
    a future release of this package will remove this parameter.

4.  The user-visible text of the `<option>` that will be chosen.

Example: If you have a view like the following,

    import Html
    import Html.Attributes exposing (for, id, value)
    import Html.Events exposing (on, targetValue)

    Html.div []
        [ Html.label [ for "pet-select" ] [ Html.text "Choose a pet" ]
        , Html.select
            [ id "pet-select", on "change" targetValue ]
            [ Html.option [ value "dog" ] [ Html.text "Dog" ]
            , Html.option [ value "hamster" ] [ Html.text "Hamster" ]
            ]
        ]

you can simulate selecting an option like this:

    TestContext.selectOption "pet-select" "Choose a pet" "dog" "Dog"

If you need more control over the finding the target element or creating the simulated event,
see [`simulate`](#simulate).

-}
selectOption : String -> String -> String -> String -> TestContext msg model effect -> TestContext msg model effect
selectOption fieldId label optionValue optionText testContext =
    let
        functionDescription =
            String.join " "
                [ "selectOption"
                , escapeString fieldId
                , escapeString label
                , escapeString optionValue
                , escapeString optionText
                ]
    in
    testContext
        |> expectViewHelper functionDescription
            (Query.find
                [ Selector.tag "label"
                , Selector.attribute (Html.Attributes.for fieldId)
                , Selector.text label
                ]
                >> Query.has []
            )
        |> expectViewHelper functionDescription
            (Query.find
                [ Selector.tag "select"
                , Selector.id fieldId
                , Selector.containing
                    [ Selector.tag "option"
                    , Selector.attribute (Html.Attributes.value optionValue)
                    , Selector.text optionText
                    ]
                ]
                >> Query.has []
            )
        |> simulateHelper functionDescription
            (Query.find
                [ Selector.tag "select"
                , Selector.id fieldId
                ]
            )
            ( "change"
            , Json.Encode.object
                [ ( "target"
                  , Json.Encode.object
                        [ ( "value", Json.Encode.string optionValue )
                        ]
                  )
                ]
            )


{-| Focus on a part of the view for a particular operation.

For example, if your view produces the following HTML:

```html
<div>
  <div id="sidebar">
    <button>Submit</button>
  </div>
  <div id="content">
    <button>Submit</button>
  </div>
</div>
```

then the following will allow you to simulate clicking the "Submit" button in the sidebar
(simply using `clickButton "Submit"` would fail because there are two buttons matching that text):

    import Test.Html.Query as Query
    import Test.Html.Selector exposing (id)

    testContext
        |> TestContext.within
            (Query.find [ id "sidebar" ])
            (TestContext.clickButton "Submit")
        |> ...

-}
within : (Query.Single msg -> Query.Single msg) -> (TestContext msg model effect -> TestContext msg model effect) -> (TestContext msg model effect -> TestContext msg model effect)
within findTarget onScopedTest testContext =
    case testContext of
        Finished err ->
            Finished err

        Active state ->
            testContext
                |> replaceView (state.program.view >> findTarget)
                |> onScopedTest
                |> replaceView state.program.view


withSimulation : (EffectSimulation msg effect -> EffectSimulation msg effect) -> TestContext msg model effect -> TestContext msg model effect
withSimulation f testContext =
    case testContext of
        Finished err ->
            Finished err

        Active state ->
            Active
                { state | effectSimulation = Maybe.map f state.effectSimulation }


queueEffect : effect -> TestContext msg model effect -> TestContext msg model effect
queueEffect effect =
    withSimulation (EffectSimulation.queueEffect effect)


drain : TestContext msg model effect -> TestContext msg model effect
drain =
    let
        advanceTimeIfSimulating t testContext =
            case testContext of
                Finished _ ->
                    testContext

                Active state ->
                    case state.effectSimulation of
                        Nothing ->
                            testContext

                        Just _ ->
                            advanceTime t testContext
    in
    advanceTimeIfSimulating 0
        >> drainWorkQueue


drainWorkQueue : TestContext msg model effect -> TestContext msg model effect
drainWorkQueue testContext =
    case testContext of
        Finished err ->
            Finished err

        Active state ->
            case state.effectSimulation of
                Nothing ->
                    testContext

                Just simulation ->
                    case EffectSimulation.stepWorkQueue simulation of
                        Nothing ->
                            -- work queue is empty
                            testContext

                        Just ( newSimulation, msg ) ->
                            let
                                updateMaybe m tc =
                                    case m of
                                        Nothing ->
                                            tc

                                        Just m_ ->
                                            update m_ tc
                            in
                            Active { state | effectSimulation = Just newSimulation }
                                |> updateMaybe msg
                                |> drain


{-| A final assertion that checks whether an HTTP request to the specific url and method has been made.

If you want to check the headers or request body, see [`assertHttpRequest`](#assertHttpRequest).

NOTE: You must use [`withSimulatedEffects`](#withSimulatedEffects) before you call [`start`](#start) to be able to use this function.

-}
assertHttpRequestWasMade : String -> String -> TestContext msg model effect -> Expectation
assertHttpRequestWasMade method url testContext =
    done <|
        case testContext of
            Finished err ->
                Finished err

            Active state ->
                case state.effectSimulation of
                    Nothing ->
                        Finished (EffectSimulationNotConfigured "assertHttpRequestWasMade")

                    Just simulation ->
                        if Dict.member ( method, url ) simulation.state.http then
                            testContext

                        else
                            Finished (NoMatchingHttpRequest "assertHttpRequestWasMade" { method = method, url = url } (Dict.keys simulation.state.http))


{-| Allows you to check the details of a pending HTTP request.

See the ["Expectations" section of `Test.Http`](Test-Http#expectations) for functions that might be helpful
in create an expectation on the request.

If you only care about whether the a request was made to the correct URL, see [`assertHttpRequestWasMade`](#assertHttpRequestWasMade).

    ...
        |> assertHttpRequest "POST"
            "https://example.com/save"
            (.body >> Expect.equal """{"content":"updated!"}""")
        |> ...

-}
assertHttpRequest :
    String
    -> String
    -> (SimulatedEffect.HttpRequest msg msg -> Expectation)
    -> TestContext msg model effect
    -> TestContext msg model effect
assertHttpRequest method url checkRequest testContext =
    case testContext of
        Finished err ->
            Finished err

        Active state ->
            case state.effectSimulation of
                Nothing ->
                    Finished (EffectSimulationNotConfigured "assertHttpRequest")

                Just simulation ->
                    case Dict.get ( method, url ) simulation.state.http of
                        Just request ->
                            case Test.Runner.getFailureReason (checkRequest request) of
                                Nothing ->
                                    -- check succeeded
                                    testContext

                                Just reason ->
                                    Finished (ExpectFailed "assertHttpRequest" reason.description reason.reason)

                        Nothing ->
                            Finished (NoMatchingHttpRequest "assertHttpRequest" { method = method, url = url } (Dict.keys simulation.state.http))


{-| Simulates an HTTP 200 response to a pending request with the given method and url.

    ...
        |> simulateHttpOk "GET"
            "https://example.com/time.json"
            """{"currentTime":1559013158}"""
        |> ...

If you need to simulate an error, a response with a different status code,
or a response with response headers,
see [`simulateHttpResponse`](#simulateHttpResponse).

If you want to check the request headers or request body, use [`assertHttpRequest`](#assertHttpRequest)
immediately before using `simulateHttpOk`.

NOTE: You must use [`withSimulatedEffects`](#withSimulatedEffects) before you call [`start`](#start) to be able to use this function.

-}
simulateHttpOk : String -> String -> String -> TestContext msg model effect -> TestContext msg model effect
simulateHttpOk method url responseBody =
    simulateHttpResponse method
        url
        (Test.Http.httpResponse
            { statusCode = 200
            , body = responseBody
            , headers = []
            }
        )


{-| Simulates a response to a pending HTTP request.
The test will fail if there is no pending request matching the given method and url.

You may find it helpful to see the ["Responses" section in `Test.Http`](Test-Http#responses)
for convenient ways to create `Http.Response` values.

If you are simulating a 200 OK response and don't need to provide response headers,
you can use the simpler [`simulateHttpOk`](#simulateHttpOk).

If you want to check the request headers or request body, use [`assertHttpRequest`](#assertHttpRequest)
immediately before using `simulateHttpResponse`.

NOTE: You must use [`withSimulatedEffects`](#withSimulatedEffects) before you call [`start`](#start) to be able to use this function.

-}
simulateHttpResponse : String -> String -> Http.Response String -> TestContext msg model effect -> TestContext msg model effect
simulateHttpResponse method url response testContext =
    case testContext of
        Finished err ->
            Finished err

        Active state ->
            case state.effectSimulation of
                Nothing ->
                    Finished (EffectSimulationNotConfigured "simulateHttpResponse")

<<<<<<< HEAD
                Just simulation ->
                    case Dict.get ( method, url ) simulation.state.http of
=======
                Just ( deconstructEffect, simulationState ) ->
                    case Dict.get ( method, url ) simulationState.http of
>>>>>>> 38e836c7
                        Nothing ->
                            Finished (NoMatchingHttpRequest "simulateHttpResponse" { method = method, url = url } (Dict.keys simulation.state.http))

                        Just actualRequest ->
<<<<<<< HEAD
                            withSimulation
                                (EffectSimulation.queueTask (actualRequest.onRequestComplete response))
                                testContext
                                |> drain


{-| Simulates the passing of time.
The `Int` parameter is the number of milliseconds to simulate.
This will cause any pending `Task.sleep`s to trigger if their delay has elapsed.

NOTE: You must use [`withSimulatedEffects`](#withSimulatedEffects) before you call [`start`](#start) to be able to use this function.

-}
advanceTime : Int -> TestContext msg model effect -> TestContext msg model effect
advanceTime delta testContext =
    case testContext of
        Finished err ->
            Finished err

        Active state ->
            case state.effectSimulation of
                Nothing ->
                    Finished (EffectSimulationNotConfigured "advanceTime")

                Just simulation ->
                    advanceTo (simulation.state.nowMs + delta) testContext


advanceTo : Int -> TestContext msg model effect -> TestContext msg model effect
advanceTo end testContext =
    case testContext of
        Finished err ->
            Finished err

        Active state ->
            case state.effectSimulation of
                Nothing ->
                    Finished (EffectSimulationNotConfigured "advanceTo")

                Just simulation ->
                    let
                        ss =
                            simulation.state
                    in
                    case PairingHeap.findMin simulation.state.futureTasks of
                        Nothing ->
                            -- No future tasks to check
                            Active
                                { state
                                    | effectSimulation =
                                        Just
                                            { simulation
                                                | state = { ss | nowMs = end }
                                            }
                                }

                        Just ( t, task ) ->
                            if t <= end then
                                Active
                                    { state
                                        | effectSimulation =
                                            Just
                                                { simulation
                                                    | state =
                                                        { ss
                                                            | nowMs = t
                                                            , futureTasks = PairingHeap.deleteMin simulation.state.futureTasks
                                                        }
                                                }
                                    }
                                    |> withSimulation
                                        (EffectSimulation.queueTask (task ()))
                                    |> drain
                                    |> advanceTo end

                            else
                                -- next task is further in the future than we are advancing
                                Active
                                    { state
                                        | effectSimulation =
                                            Just
                                                { simulation
                                                    | state = { ss | nowMs = end }
                                                }
                                    }
=======
                            applyTaskResult
                                (actualRequest.onRequestComplete response)
                                (Active
                                    { state
                                        | effectSimulation =
                                            Just
                                                ( deconstructEffect
                                                , { simulationState
                                                    | http = Dict.remove ( method, url ) simulationState.http
                                                  }
                                                )
                                    }
                                )
>>>>>>> 38e836c7


replaceView : (model -> Query.Single msg) -> TestContext msg model effect -> TestContext msg model effect
replaceView newView testContext =
    case testContext of
        Finished err ->
            Finished err

        Active state ->
            let
                program =
                    state.program
            in
            Active
                { state
                    | program = { program | view = newView }
                }


{-| Simulates a route change event (which would happen when your program is
a `Browser.application` and the user changes the URL in the browser's URL bar.

The parameter may be an absolute URL or relative URL.

-}
routeChange : String -> TestContext msg model effect -> TestContext msg model effect
routeChange url testContext =
    case testContext of
        Finished err ->
            Finished err

        Active state ->
            case state.currentLocation of
                Nothing ->
                    Finished (ProgramDoesNotSupportNavigation "routeChange")

                Just currentLocation ->
                    case
                        Url.Extra.resolve currentLocation url
                            |> state.program.onRouteChange
                    of
                        Nothing ->
                            testContext

                        Just msg ->
                            update msg testContext


{-| Make an assertion about the current state of a `TestContext`'s model.
-}
expectModel : (model -> Expectation) -> TestContext msg model effect -> Expectation
expectModel assertion testContext =
    done <|
        case testContext of
            Finished err ->
                Finished err

            Active state ->
                case assertion state.currentModel |> Test.Runner.getFailureReason of
                    Nothing ->
                        testContext

                    Just reason ->
                        Finished (ExpectFailed "expectModel" reason.description reason.reason)


{-| Simulate the outcome of the last effect produced by the program being tested
by providing a function that can convert the last effect into `msg`s.

The function you provide will be called with the effect that was returned by the most recent call to `update` or `init` in the `TestContext`.

  - If it returns `Err`, then that will cause the `TestContext` to enter a failure state with the provided message.
  - If it returns `Ok`, then the list of `msg`s will be applied in order via `TestContext.update`.

NOTE: If you are simulating HTTP response, you should prefer the functions described in ["Simulating HTTP responses"](#simulating-http-responses).

-}
simulateLastEffect : (effect -> Result String (List msg)) -> TestContext msg model effect -> TestContext msg model effect
simulateLastEffect toMsgs testContext =
    case testContext of
        Finished err ->
            Finished err

        Active state ->
            case toMsgs state.lastEffect of
                Ok msgs ->
                    List.foldl update testContext msgs

                Err message ->
                    Finished (SimulateLastEffectFailed message)


expectLastEffectHelper : String -> (effect -> Expectation) -> TestContext msg model effect -> TestContext msg model effect
expectLastEffectHelper functionName assertion testContext =
    case testContext of
        Finished err ->
            Finished err

        Active state ->
            case assertion state.lastEffect |> Test.Runner.getFailureReason of
                Nothing ->
                    testContext

                Just reason ->
                    Finished (ExpectFailed functionName reason.description reason.reason)


{-| Validates the last effect produced by a `TestContext`'s program without ending the `TestContext`.

NOTE: If you are asserting about HTTP requests being made,
you should prefer the functions described in ["Simulating HTTP responses"](#simulating-http-responses).

-}
shouldHaveLastEffect : (effect -> Expectation) -> TestContext msg model effect -> TestContext msg model effect
shouldHaveLastEffect assertion testContext =
    expectLastEffectHelper "shouldHaveLastEffect" assertion testContext


{-| Makes an assertion about the last effect produced by a `TestContext`'s program.

NOTE: If you are asserting about HTTP requests being made,
you should prefer the functions described in ["Simulating HTTP responses"](#simulating-http-responses).

-}
expectLastEffect : (effect -> Expectation) -> TestContext msg model effect -> Expectation
expectLastEffect assertion testContext =
    testContext
        |> expectLastEffectHelper "expectLastEffect" assertion
        |> done


expectViewHelper : String -> (Query.Single msg -> Expectation) -> TestContext msg model effect -> TestContext msg model effect
expectViewHelper functionName assertion testContext =
    case testContext of
        Finished err ->
            Finished err

        Active state ->
            case
                state.currentModel
                    |> state.program.view
                    |> assertion
                    |> Test.Runner.getFailureReason
            of
                Nothing ->
                    testContext

                Just reason ->
                    Finished (ExpectFailed functionName reason.description reason.reason)


{-| Validates the the current state of a `TestContext`'s view without ending the `TestContext`.
-}
shouldHaveView : (Query.Single msg -> Expectation) -> TestContext msg model effect -> TestContext msg model effect
shouldHaveView assertion testContext =
    expectViewHelper "shouldHaveView" assertion testContext


{-| `shouldHave [...selector...]` is equivalent to `shouldHaveView (Test.Html.Query.has [...selector...])`
-}
shouldHave : List Selector.Selector -> TestContext msg model effect -> TestContext msg model effect
shouldHave selector testContext =
    expectViewHelper "shouldHave" (Query.has selector) testContext


{-| `shouldNotHave [...selector...]` is equivalent to `shouldHaveView (Test.Html.Query.hasNot [...selector...])`
-}
shouldNotHave : List Selector.Selector -> TestContext msg model effect -> TestContext msg model effect
shouldNotHave selector testContext =
    expectViewHelper "shouldNotHave" (Query.hasNot selector) testContext


{-| Makes an assertion about the current state of a `TestContext`'s view.
-}
expectView : (Query.Single msg -> Expectation) -> TestContext msg model effect -> Expectation
expectView assertion testContext =
    testContext
        |> expectViewHelper "expectView" assertion
        |> done


{-| A simpler way to assert that a `TestContext`'s view matches a given selector.

`expectViewHas [...selector...]` is the same as `expectView (Test.Html.Query.has [...selector...])`.

-}
expectViewHas : List Selector.Selector -> TestContext msg model effect -> Expectation
expectViewHas selector testContext =
    testContext
        |> expectViewHelper "expectViewHas" (Query.has selector)
        |> done


{-| Ends a `TestContext`, reporting any errors that occurred.

NOTE: You should prefer using a [final assertion](#final-assertions) to end your test over using `done`,
as doing so will [make the intent of your test more clear](https://www.artima.com/weblogs/viewpost.jsp?thread=35578).

-}
done : TestContext msg model effect -> Expectation
done testContext =
    case testContext of
        Active _ ->
            Expect.pass

        Finished (ChangedPage cause finalLocation) ->
            Expect.fail (cause ++ " caused the program to end by navigating to " ++ escapeString (Url.toString finalLocation) ++ ".  NOTE: If this is what you intended, use `expectPageChange` instead of `done`.")

        Finished (ExpectFailed expectationName description reason) ->
            Expect.fail (expectationName ++ ":\n" ++ Test.Runner.Failure.format description reason)

        Finished (SimulateFailed functionName message) ->
            Expect.fail (functionName ++ ":\n" ++ message)

        Finished (SimulateFailedToFindTarget functionName message) ->
            Expect.fail (functionName ++ ":\n" ++ message)

        Finished (SimulateLastEffectFailed message) ->
            Expect.fail ("simulateLastEffect failed: " ++ message)

        Finished (InvalidLocationUrl functionName invalidUrl) ->
            Expect.fail (functionName ++ ": " ++ "Not a valid absolute URL:\n" ++ escapeString invalidUrl)

        Finished (InvalidFlags functionName message) ->
            Expect.fail (functionName ++ ":\n" ++ message)

        Finished (ProgramDoesNotSupportNavigation functionName) ->
            Expect.fail (functionName ++ ": Program does not support navigation.  Use TestContext.application to create a TestContext that supports navigation.")

        Finished (NoBaseUrl functionName relativeUrl) ->
            Expect.fail (functionName ++ ": The TestContext does not have a base URL and cannot resolve the relative URL " ++ escapeString relativeUrl ++ ".  Use TestContext.startWithBaseUrl to create a TestContext that can resolve relative URLs.")

        Finished (NoMatchingHttpRequest functionName request pendingRequests) ->
            Expect.fail <|
                String.concat
                    [ functionName
                    , ": "
                    , "Expected HTTP request ("
                    , request.method
                    , " "
                    , request.url
                    , ") to have been made, but it was not.\n"
                    , case pendingRequests of
                        [] ->
                            "    No requests were made."

                        _ ->
                            String.concat
                                [ "    The following requests were made:\n"
                                , String.join "\n" <|
                                    List.map (\( method, url ) -> "      - " ++ method ++ " " ++ url) pendingRequests
                                ]
                    ]

        Finished (EffectSimulationNotConfigured functionName) ->
            Expect.fail ("TEST SETUP ERROR: In order to use " ++ functionName ++ ", you MUST use TestContext.withSimulatedEffects before calling TestContext.start")

        Finished (CustomFailure assertionName message) ->
            Expect.fail (assertionName ++ ": " ++ message)


{-| Asserts that the program ended by navigating away to another URL.
-}
expectPageChange : String -> TestContext msg model effect -> Expectation
expectPageChange expectedUrl testContext =
    case testContext of
        Finished (ChangedPage cause finalLocation) ->
            Url.toString finalLocation |> Expect.equal expectedUrl

        Finished _ ->
            testContext |> done

        Active _ ->
            Expect.fail "expectPageChange: expected to have navigated to a different URL, but no links were clicked"


{-| `fail` can be used to report custom errors if you are writing your own convenience functions to deal with test contexts.

Example (this is a function that checks for a particular structure in the program's view,
but will also fail the TestContext if the `expectedCount` parameter is invalid):

    expectNotificationCount : Int -> TestContext Msg Model effect -> TestContext Msg Model effect
    expectNotificationCount expectedCount testContext =
        if expectedCount <= 0 then
            testContext
                |> TestContext.fail "expectNotificationCount"
                    ("expectedCount must be positive, but was: " ++ String.fromInt expectedCount)

        else
            testContext
                |> shouldHave
                    [ Test.Html.Selector.class "notifications"
                    , Test.Html.Selector.text (toString expectedCount)
                    ]

If you are writing a convenience function that is creating a test context, see [`createFailed`](#createFailed).

-}
fail : String -> String -> TestContext msg model effect -> TestContext msg model effect
fail assertionName failureMessage testContext =
    case testContext of
        Finished err ->
            Finished err

        Active _ ->
            Finished (CustomFailure assertionName failureMessage)


{-| `createFailed` can be used to report custom errors if you are writing your own convenience functions to **create** test contexts.

The parameters are:

1.  The name of your helper function (displayed in failure messages)
2.  The failure message (also included in the failure message)

NOTE: if you are writing a convenience function that takes a `TestContext` as input, you should use [`fail`](#fail) instead,
as it provides more context in the test failure message.

    -- JsonSchema and MyProgram are imaginary modules for this example


    import JsonSchema exposing (Schema, validateJsonSchema)
    import MyProgram exposing (Model, Msg)
    import TextContext exposing (TestContext)

    createWithValidatedJson : Schema -> String -> TestContext Msg Model (Cmd Msg)
    createWithValidatedJson schema json =
        case validateJsonSchema schema json of
            Err message ->
                TestContext.createFailed
                    "createWithValidatedJson"
                    ("JSON schema validation failed:\n" ++ message)

            Ok () ->
                TestContext.createElement
                    { init = MyProgram.init
                    , update = MyProgram.update
                    , view = MyProgram.view
                    }
                    |> TestContext.start json

-}
createFailed : String -> String -> TestContext msg model effect
createFailed functionName failureMessage =
    Finished (CustomFailure functionName failureMessage)<|MERGE_RESOLUTION|>--- conflicted
+++ resolved
@@ -160,11 +160,7 @@
         , currentModel : model
         , lastEffect : effect
         , currentLocation : Maybe Url
-<<<<<<< HEAD
         , effectSimulation : Maybe (EffectSimulation msg effect)
-=======
-        , effectSimulation : Maybe ( effect -> SimulatedEffect msg, SimulationState msg )
->>>>>>> 38e836c7
         }
     | Finished Failure
 
@@ -218,42 +214,8 @@
         , currentLocation = options.baseUrl
         , effectSimulation = Maybe.map EffectSimulation.init options.deconstructEffect
         }
-<<<<<<< HEAD
         |> queueEffect newEffect
         |> drain
-=======
-
-
-applySimulatedEffects : effect -> ( effect -> SimulatedEffect msg, SimulationState msg ) -> ( effect -> SimulatedEffect msg, SimulationState msg )
-applySimulatedEffects effect ( deconstructEffect, simulationState ) =
-    ( deconstructEffect
-    , simulateEffect (deconstructEffect effect) simulationState
-    )
-
-
-simulateEffect : SimulatedEffect msg -> SimulationState msg -> SimulationState msg
-simulateEffect simulatedEffect simulationState =
-    case simulatedEffect of
-        SimulatedEffect.None ->
-            simulationState
-
-        SimulatedEffect.Batch effects ->
-            List.foldl simulateEffect simulationState effects
-
-        SimulatedEffect.Task (SimulatedEffect.Succeed _) ->
-            simulationState
-
-        SimulatedEffect.Task (SimulatedEffect.Fail _) ->
-            simulationState
-
-        SimulatedEffect.Task (SimulatedEffect.HttpTask request) ->
-            { simulationState
-                | http =
-                    Dict.insert ( request.method, request.url )
-                        request
-                        simulationState.http
-            }
->>>>>>> 38e836c7
 
 
 {-| Creates a `ProgramDefinition` from the parts of a `Browser.sandbox` program.
@@ -1244,20 +1206,24 @@
                 Nothing ->
                     Finished (EffectSimulationNotConfigured "simulateHttpResponse")
 
-<<<<<<< HEAD
                 Just simulation ->
                     case Dict.get ( method, url ) simulation.state.http of
-=======
-                Just ( deconstructEffect, simulationState ) ->
-                    case Dict.get ( method, url ) simulationState.http of
->>>>>>> 38e836c7
                         Nothing ->
                             Finished (NoMatchingHttpRequest "simulateHttpResponse" { method = method, url = url } (Dict.keys simulation.state.http))
 
                         Just actualRequest ->
-<<<<<<< HEAD
+                            let
+                                resolveHttpRequest sim =
+                                    let
+                                        st =
+                                            sim.state
+                                    in
+                                    { sim | state = { st | http = Dict.remove ( method, url ) st.http } }
+                            in
                             withSimulation
-                                (EffectSimulation.queueTask (actualRequest.onRequestComplete response))
+                                (resolveHttpRequest
+                                    >> EffectSimulation.queueTask (actualRequest.onRequestComplete response)
+                                )
                                 testContext
                                 |> drain
 
@@ -1341,21 +1307,6 @@
                                                     | state = { ss | nowMs = end }
                                                 }
                                     }
-=======
-                            applyTaskResult
-                                (actualRequest.onRequestComplete response)
-                                (Active
-                                    { state
-                                        | effectSimulation =
-                                            Just
-                                                ( deconstructEffect
-                                                , { simulationState
-                                                    | http = Dict.remove ( method, url ) simulationState.http
-                                                  }
-                                                )
-                                    }
-                                )
->>>>>>> 38e836c7
 
 
 replaceView : (model -> Query.Single msg) -> TestContext msg model effect -> TestContext msg model effect
