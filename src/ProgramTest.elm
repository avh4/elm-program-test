module ProgramTest exposing
    ( ProgramTest, start
    , createSandbox, createElement, createDocument, createApplication, createWorker
    , ProgramDefinition
    , withBaseUrl, withJsonStringFlags
    , withSimulatedEffects, SimulatedEffect, SimulatedTask
    , withSimulatedSubscriptions, SimulatedSub
    , done
    , expectViewHas, expectViewHasNot, expectView
    , ensureViewHas, ensureViewHasNot, ensureView
    , clickButton, clickLink
    , fillIn, fillInTextarea
    , check, selectOption
    , simulateDomEvent
    , within
    , expectHttpRequestWasMade, expectHttpRequest
    , ensureHttpRequestWasMade, ensureHttpRequest
    , simulateHttpOk, simulateHttpResponse
    , advanceTime
    , expectOutgoingPortValues, ensureOutgoingPortValues
    , simulateIncomingPort
    , expectPageChange, expectBrowserUrl, expectBrowserHistory
    , ensureBrowserUrl, ensureBrowserHistory
    , routeChange
    , update
    , expectModel
    , expectLastEffect, ensureLastEffect
    , simulateLastEffect
    , fail, createFailed
    , getOutgoingPortValues
    , toLog
    )

{-| A `ProgramTest` simulates the execution of an Elm program
enabling you write high-level tests for your program.
(Testing your programs at this level
provides test coverage that is resilient even to drastic refactorings of your application architecture,
and encourages tests that make it clear how end-users and external services will interact with your program.)

This module allows you to interact with your program by simulating
user interactions and external events (like HTTP responses and ports),
and making assertions about the HTML it renders and the external requests it makes.

  - [Guide for upgrading from elm-program-test 2.x to 3.x](https://elm-program-test.netlify.com/upgrade-3.0.0.html)


## Documentation index

The list below is an index into the API documentation for the
assertion and simulation functions relevant to each topic:

  - creating tests: [creating](#creating-program-definitions) &mdash; [starting](#start) &mdash; [options](#options)
  - **HTML**: [assertions](#inspecting-html) &mdash; [simulating user input](#simulating-user-input)
  - **HTTP**: [assertions](#inspecting-http-requests) &mdash; [simulating responses](#simulating-http-responses)
  - **time**: [simulating the passing of time](#simulating-time)
  - **ports**: [assertions](#inspecting-outgoing-ports) &mdash; [simulating incoming ports](#simulating-incoming-ports)
  - **browser**: [assertions](#browser-assertions) &mdash; [simulating](#simulating-browser-interactions)


## Getting started

For a more detailed explanation of how to get started,
see the elm-program-test guidebooks
(the best one to start with is “Testing programs with interactive views”):

  - [Testing programs with interactive views](https://elm-program-test.netlify.com//html.html) &mdash;
    shows an example of test-driving adding form validation to an Elm program
  - [Testing programs with Cmds](https://elm-program-test.netlify.com/cmds.html) &mdash; shows testing a program
    that uses `Http.get` and `Http.post`
  - [Testing programs with ports](https://elm-program-test.netlify.com/ports.html) &mdash; shows testing a program
    that uses ports to interface with JavaScript


# Creating

@docs ProgramTest, start


## Creating program definitions

A `ProgramDefinition` (required to create a `ProgramTest` with [`start`](#start))
can be created with one of the following functions that parallel
the functions in [`elm/browser`](https://package.elm-lang.org/packages/elm/browser/latest/Browser) for creating programs.

@docs createSandbox, createElement, createDocument, createApplication, createWorker
@docs ProgramDefinition


## Options

The following functions allow you to configure your
`ProgramDefinition` before starting it with [`start`](#start).

@docs withBaseUrl, withJsonStringFlags

@docs withSimulatedEffects, SimulatedEffect, SimulatedTask
@docs withSimulatedSubscriptions, SimulatedSub


## Ending a test

@docs done


# Inspecting and interacting with HTML


## Inspecting HTML

@docs expectViewHas, expectViewHasNot, expectView
@docs ensureViewHas, ensureViewHasNot, ensureView


## Simulating user input

@docs clickButton, clickLink
@docs fillIn, fillInTextarea
@docs check, selectOption


## Simulating user input (advanced)

@docs simulateDomEvent
@docs within


# Inspecting and simulating HTTP requests and responses


# Inspecting HTTP requests

@docs expectHttpRequestWasMade, expectHttpRequest
@docs ensureHttpRequestWasMade, ensureHttpRequest


## Simulating HTTP responses

@docs simulateHttpOk, simulateHttpResponse


# Simulating time

@docs advanceTime


# Inspecting and simulating ports


## Inspecting outgoing ports

@docs expectOutgoingPortValues, ensureOutgoingPortValues


## Simulating incoming ports

@docs simulateIncomingPort


# Browser navigation


## Browser assertions

@docs expectPageChange, expectBrowserUrl, expectBrowserHistory
@docs ensureBrowserUrl, ensureBrowserHistory


## Simulating browser interactions

@docs routeChange


# Low-level functions

You should avoid the functions below when possible,
but you may find them useful to test things that are not yet directly supported by elm-program-test.


## Low-level functions for Msgs and Models

@docs update
@docs expectModel


## Low-level functions for effects

@docs expectLastEffect, ensureLastEffect
@docs simulateLastEffect


## Custom assertions

These functions may be useful if you are writing your own custom assertion functions.

@docs fail, createFailed
@docs getOutgoingPortValues
@docs toLog

-}

import Browser
import Dict exposing (Dict)
import Expect exposing (Expectation)
import Html exposing (Html)
import Html.Attributes exposing (attribute)
import Http
import Json.Decode
import Json.Encode
import ProgramTest.EffectSimulation as EffectSimulation exposing (EffectSimulation)
import ProgramTest.Failure as Failure exposing (Failure(..))
import ProgramTest.Program exposing (Program)
import SimulatedEffect exposing (SimulatedEffect, SimulatedSub, SimulatedTask)
import String.Extra
import Test.Html.Event
import Test.Html.Query as Query
import Test.Html.Selector as Selector exposing (Selector)
import Test.Http
import Test.Runner
import TestResult exposing (TestResult)
import TestState exposing (TestState)
import Url exposing (Url)


{-| A `ProgramTest` represents an Elm program,
a current state for that program,
information about external effects that have been produced by the program (such as pending HTTP requests, values sent to outgoing ports, etc),
and a log of any errors that have occurred while simulating interaction with the program.

  - To create a `ProgramTest`, see the `create*` functions below.
  - To advance the state of a `ProgramTest`, see [Simulating user input](#simulating-user-input), or the many simulate functions in this module.
  - To assert on the resulting state of a `ProgramTest`, see the many `expect*` functions in this module.

-}
type ProgramTest model msg effect
<<<<<<< HEAD
    = Active
        { program : TestProgram model msg effect (SimulatedSub msg)
        , currentModel : model
        , history : List model
        , lastEffect : effect
        , navigation :
            Maybe
                { currentLocation : Url
                , browserHistory : List Url
                }
        , effectSimulation : Maybe (EffectSimulation msg effect)
        }
    | Finished (TestLog model msg) Failure


type alias TestLog model msg =
    { view : model -> Html msg
    , history : List model
    }


type alias TestProgram model msg effect sub =
    { update : msg -> model -> ( model, effect )
    , view : model -> Query.Single msg
    , debugView : model -> Html msg
    , onRouteChange : Url -> Maybe msg
    , subscriptions : Maybe (model -> sub)
    }
=======
    = Created
        { program : Program model msg effect (SimulatedSub msg)
        , state : TestResult model msg effect
        }
    | FailedToCreate Failure


andThen :
    (Program model msg effect (SimulatedSub msg) -> TestState model msg effect -> Result Failure (TestState model msg effect))
    -> ProgramTest model msg effect
    -> ProgramTest model msg effect
andThen f programTest =
    case programTest of
        Created created ->
            Created
                { created
                    | state = TestResult.andThen (f created.program) created.state
                }

        FailedToCreate failure ->
            FailedToCreate failure

>>>>>>> f60077fc

toFailure : ProgramTest model msg effect -> Maybe Failure
toFailure programTest =
    case programTest of
        Created created ->
            case created.state of
                Err f ->
                    Just f.reason

                Ok _ ->
                    Nothing

        FailedToCreate f ->
            Just f


type alias TestLog model msg =
    { view : model -> Html msg
    , history : List model
    }


type alias ProgramOptions model msg effect =
    { baseUrl : Maybe Url
    , deconstructEffect : Maybe (effect -> SimulatedEffect msg)
    , subscriptions : Maybe (model -> SimulatedSub msg)
    }


emptyOptions : ProgramOptions model msg effect
emptyOptions =
    { baseUrl = Nothing
    , deconstructEffect = Nothing
    , subscriptions = Nothing
    }


{-| Represents an unstarted program test.
Use [`start`](#start) to start the program being tested.
-}
type ProgramDefinition flags model msg effect
    = ProgramDefinition (ProgramOptions model msg effect) (Maybe Url -> flags -> ProgramOptions model msg effect -> ProgramTest model msg effect)


createHelper :
    { init : ( model, effect )
    , update : msg -> model -> ( model, effect )
    , view : model -> Html msg
    , onRouteChange : Url -> Maybe msg
    }
    -> ProgramOptions model msg effect
    -> ProgramTest model msg effect
createHelper program options =
    let
        program_ =
            { update = program.update
            , view = program.view >> Query.fromHtml
            , debugView = program.view
            , onRouteChange = program.onRouteChange
            , subscriptions = options.subscriptions
            }

        ( newModel, newEffect ) =
            program.init
    in
    Created
        { program = program_
<<<<<<< HEAD
        , currentModel = newModel
        , history = []
        , lastEffect = newEffect
        , navigation =
            case options.baseUrl of
                Nothing ->
                    Nothing
=======
        , state =
            Ok
                -- TODO: move to TestState.init after pulling deconstructEffect out of EffectSimulation
                { currentModel = newModel
                , lastEffect = newEffect
                , navigation =
                    case options.baseUrl of
                        Nothing ->
                            Nothing
>>>>>>> f60077fc

                        Just baseUrl ->
                            Just
                                { currentLocation = baseUrl
                                , browserHistory = []
                                }
                , effectSimulation = Maybe.map EffectSimulation.init options.deconstructEffect
                }
        }
        |> andThen
            (\_ ->
                TestState.queueEffect program_ newEffect
                    >> Result.andThen (TestState.drain program_)
            )


{-| Creates a `ProgramDefinition` from the parts of a [`Browser.sandbox`](https://package.elm-lang.org/packages/elm/browser/latest/Browser#sandbox) program.

See other `create*` functions below if the program you want to test does not use `Browser.sandbox`.

-}
createSandbox :
    { init : model
    , view : model -> Html msg
    , update : msg -> model -> model
    }
    -> ProgramDefinition () model msg ()
createSandbox program =
    ProgramDefinition emptyOptions <|
        \_ () ->
            createHelper
                { init = ( program.init, () )
                , update = \msg model -> ( program.update msg model, () )
                , view = program.view
                , onRouteChange = \_ -> Nothing
                }


{-| Creates a `ProgramTest` from the parts of a [`Platform.worker`](https://package.elm-lang.org/packages/elm/core/latest/Platform#worker) program.

See other `create*` functions if the program you want to test does not use `Platform.worker`.

If your program has subscriptions that you want to simulate, see [`withSimulatedSubscriptions`](#withSimulatedSubscriptions).

-}
createWorker :
    { init : flags -> ( model, effect )
    , update : msg -> model -> ( model, effect )
    }
    -> ProgramDefinition flags model msg effect
createWorker program =
    ProgramDefinition emptyOptions <|
        \_ flags ->
            createHelper
                { init = program.init flags
                , update = program.update
                , view = \_ -> Html.text "** Programs created with ProgramTest.createWorker do not have a view.  Use ProgramTest.createElement instead if you meant to provide a view function. **"
                , onRouteChange = \_ -> Nothing
                }


{-| Creates a `ProgramTest` from the parts of a [`Browser.element`](https://package.elm-lang.org/packages/elm/browser/latest/Browser#element) program.

See other `create*` functions below if the program you want to test does not use `Browser.element`.

If your program has subscriptions that you want to simulate, see [`withSimulatedSubscriptions`](#withSimulatedSubscriptions).

-}
createElement :
    { init : flags -> ( model, effect )
    , view : model -> Html msg
    , update : msg -> model -> ( model, effect )
    }
    -> ProgramDefinition flags model msg effect
createElement program =
    ProgramDefinition emptyOptions <|
        \_ flags ->
            createHelper
                { init = program.init flags
                , update = program.update
                , view = program.view
                , onRouteChange = \_ -> Nothing
                }


{-| Starts the given test program by initializing it with the given flags.

If your program uses `Json.Encode.Value` as its flags type,
you may find [`withJsonStringFlags`](#withJsonStringFlags) useful.

-}
start : flags -> ProgramDefinition flags model msg effect -> ProgramTest model msg effect
start flags (ProgramDefinition options program) =
    program options.baseUrl flags options


{-| Sets the initial browser URL

You must set this when using `createApplication`,
or when using [`clickLink`](#clickLink) and [`expectPageChange`](#expectPageChange)
to simulate a user clicking a link with relative URL.

-}
withBaseUrl : String -> ProgramDefinition flags model msg effect -> ProgramDefinition flags model msg effect
withBaseUrl baseUrl (ProgramDefinition options program) =
    case Url.fromString baseUrl of
        Nothing ->
            ProgramDefinition options
                (\_ _ _ ->
<<<<<<< HEAD
                    Finished
                        { view = \_ -> Html.text "withBaseUrl failed! TODO better error message"
                        , history = []
                        }
                        (InvalidLocationUrl "withBaseUrl" baseUrl)
=======
                    FailedToCreate (InvalidLocationUrl "withBaseUrl" baseUrl)
>>>>>>> f60077fc
                )

        Just url ->
            ProgramDefinition { options | baseUrl = Just url } program


{-| Provides a convenient way to provide flags for a program that decodes flags from JSON.
By providing the JSON decoder, you can then provide the flags as a JSON string when calling
[`start`](#start).
-}
withJsonStringFlags :
    Json.Decode.Decoder flags
    -> ProgramDefinition flags model msg effect
    -> ProgramDefinition String model msg effect
withJsonStringFlags decoder (ProgramDefinition options program) =
    ProgramDefinition options <|
        \location json ->
            case Json.Decode.decodeString decoder json of
                Ok flags ->
                    program location flags

                Err message ->
                    \_ ->
<<<<<<< HEAD
                        Finished
                            { view = \_ -> Html.text "withJsonStringFlags failed! TODO better error message"
                            , history = []
                            }
                            (InvalidFlags "withJsonStringFlags" (Json.Decode.errorToString message))
=======
                        FailedToCreate (InvalidFlags "withJsonStringFlags" (Json.Decode.errorToString message))
>>>>>>> f60077fc


{-| This allows you to provide a function that lets `ProgramTest` simulate effects that would become `Cmd`s and `Task`s
when your app runs in production
(this enables you to use [`simulateHttpResponse`](#simulateHttpResponse), [`advanceTime`](#advanceTime), etc.).
For a detailed explanation and example of how to set up tests that use simulated effects,
see the [“Testing programs with Cmds” guidebook](https://elm-program-test.netlify.com/cmds.html).

You only need to use this if you need to simulate [HTTP requests](#simulating-http-responses),
[outgoing ports](#expectOutgoingPortValues),
or the [passing of time](#simulating-time).

See the `SimulatedEffect.*` modules in this package for functions that you can use to implement
the required `effect -> SimulatedEffect msg` function for your `effect` type.

-}
withSimulatedEffects :
    (effect -> SimulatedEffect msg)
    -> ProgramDefinition flags model msg effect
    -> ProgramDefinition flags model msg effect
withSimulatedEffects fn (ProgramDefinition options program) =
    ProgramDefinition { options | deconstructEffect = Just fn } program


{-| This allows you to provide a function that lets `ProgramTest` simulate subscriptions that would be `Sub`s
when your app runs in production
(this enables you to use [`simulateIncomingPort`](#simulateIncomingPort), etc.).
You only need to use this if you need to simulate subscriptions in your test.
For a detailed explanation and example of how to set up tests that use simulated subscriptions,
see the [“Testing programs with ports” guidebook](https://elm-program-test.netlify.com/ports.html).

The function you provide should be similar to your program's `subscriptions` function
but return `SimulatedSub`s instead of `Sub`s.
See the `SimulatedEffect.*` modules in this package for functions that you can use to implement
the required `model -> SimulatedSub msg` function.

-}
withSimulatedSubscriptions :
    (model -> SimulatedSub msg)
    -> ProgramDefinition flags model msg effect
    -> ProgramDefinition flags model msg effect
withSimulatedSubscriptions fn (ProgramDefinition options program) =
    ProgramDefinition { options | subscriptions = Just fn } program


{-| Creates a `ProgramTest` from the parts of a [`Browser.document`](https://package.elm-lang.org/packages/elm/browser/latest/Browser#document) program.

See other `create*` functions if the program you want to test does not use `Browser.document`.

If your program has subscriptions that you want to simulate, see [`withSimulatedSubscriptions`](#withSimulatedSubscriptions).

-}
createDocument :
    { init : flags -> ( model, effect )
    , view : model -> Browser.Document msg
    , update : msg -> model -> ( model, effect )
    }
    -> ProgramDefinition flags model msg effect
createDocument program =
    ProgramDefinition emptyOptions <|
        \_ flags ->
            createHelper
                { init = program.init flags
                , update = program.update
                , view = \model -> Html.node "body" [] (program.view model).body
                , onRouteChange = \_ -> Nothing
                }


{-| Creates a `ProgramTest` from the parts of a [`Browser.application`](https://package.elm-lang.org/packages/elm/browser/latest/Browser#application) program.

See other `create*` functions if the program you want to test does not use `Browser.application`.

If your program has subscriptions that you want to simulate, see [`withSimulatedSubscriptions`](#withSimulatedSubscriptions).

Note that Elm currently does not provide any way to create a [`Browser.Navigation.Key`](https://package.elm-lang.org/packages/elm/browser/latest/Browser-Navigation#Key) in tests, so this function uses `()` as the key type instead.
For an example of how to test such a program, see
[NavigationKeyExample.elm](https://github.com/avh4/elm-program-test/blob/main/examples/src/NavigationKeyExample.elm)
and [NavigationKeyExampleTest.elm](https://github.com/avh4/elm-program-test/blob/main/examples/tests/NavigationKeyExampleTest.elm).

-}
createApplication :
    { init : flags -> Url -> () -> ( model, effect )
    , view : model -> Browser.Document msg
    , update : msg -> model -> ( model, effect )
    , onUrlRequest : Browser.UrlRequest -> msg
    , onUrlChange : Url -> msg
    }
    -> ProgramDefinition flags model msg effect
createApplication program =
    ProgramDefinition emptyOptions <|
        \location flags ->
            case location of
                Nothing ->
                    \_ ->
<<<<<<< HEAD
                        Finished
                            { view = \_ -> Html.text "TODO: support Browser.Document test logs"
                            , history = []
                            }
                            (NoBaseUrl "createApplication" "")
=======
                        FailedToCreate (NoBaseUrl "createApplication" "")
>>>>>>> f60077fc

                Just url ->
                    createHelper
                        { init = program.init flags url ()
                        , update = program.update
                        , view = \model -> Html.node "body" [] (program.view model).body
                        , onRouteChange = program.onUrlChange >> Just
                        }


{-| This represents an effect that elm-program-test is able to simulate.
When using [`withSimulatedEffects`](#withSimulatedEffects) you will provide a function that can translate
your program's effects into `SimulatedEffect`s.
(If you do not use `withSimulatedEffects`,
then `ProgramTest` will not simulate any effects for you.)

You can create `SimulatedEffect`s using the the following modules,
which parallel the modules your real program would use to create `Cmd`s and `Task`s:

  - [`SimulatedEffect.Http`](SimulatedEffect-Http) (parallels `Http` from `elm/http`)
  - [`SimulatedEffect.Cmd`](SimulatedEffect-Cmd) (parallels `Platform.Cmd` from `elm/core`)
  - [`SimulatedEffect.Navigation`](SimulatedEffect-Navigation) (parallels `Browser.Navigation` from `elm/browser`)
  - [`SimulatedEffect.Ports`](SimulatedEffect-Ports) (parallels the `port` keyword)
  - [`SimulatedEffect.Task`](SimulatedEffect-Task) (parallels `Task` from `elm/core`)
  - [`SimulatedEffect.Process`](SimulatedEffect-Process) (parallels `Process` from `elm/core`)

-}
type alias SimulatedEffect msg =
    SimulatedEffect.SimulatedEffect msg


{-| Similar to `SimulatedEffect`, but represents a `Task` instead of a `Cmd`.
-}
type alias SimulatedTask x a =
    SimulatedEffect.SimulatedTask x a


{-| This represents a subscription that elm-program-test is able to simulate.
When using [`withSimulatedSubscriptions`](#withSimulatedSubscriptions) you will provide
a function that is similar to your program's `subscriptions` function but that
returns `SimulatedSub`s instead `Sub`s.
(If you do not use `withSimulatedSubscriptions`,
then `ProgramTest` will not simulate any subscriptions for you.)

You can create `SimulatedSub`s using the the following modules:

  - [`SimulatedEffect.Ports`](SimulatedEffect-Ports) (parallels the `port` keyword)

-}
type alias SimulatedSub msg =
    SimulatedEffect.SimulatedSub msg


{-| Advances the state of the `ProgramTest` by applying the given `msg` to your program's update function
(provided when you created the `ProgramTest`).

This can be used to simulate events that can only be triggered by [commands (`Cmd`) and subscriptions (`Sub`)](https://guide.elm-lang.org/architecture/effects/)
(i.e., that cannot be triggered by user interaction with the view).

NOTE: When possible, you should prefer [Simulating user input](#simulating-user-input),
[Simulating HTTP responses](#simulating-http-responses),
or (if neither of those support what you need) [`simulateLastEffect`](#simulateLastEffect),
as doing so will make your tests more resilient to changes in your program's implementation details.

-}
update : msg -> ProgramTest model msg effect -> ProgramTest model msg effect
<<<<<<< HEAD
update msg programTest =
    case programTest of
        Finished testLog err ->
            Finished testLog err

        Active state ->
            let
                ( newModel, newEffect ) =
                    state.program.update msg state.currentModel
            in
            Active
                { state
                    | currentModel = newModel
                    , history = state.currentModel :: state.history
                    , lastEffect = newEffect
                }
                |> queueEffect newEffect
                |> drain


simulateHelper : String -> (Query.Single msg -> Query.Single msg) -> ( String, Json.Encode.Value ) -> ProgramTest model msg effect -> ProgramTest model msg effect
simulateHelper functionDescription findTarget event programTest =
    case programTest of
        Finished testLog err ->
            Finished testLog err
=======
update msg =
    andThen (TestState.update msg)


simulateHelper :
    String
    -> (Query.Single msg -> Query.Single msg)
    -> ( String, Json.Encode.Value )
    -> Program model msg effect sub
    -> TestState model msg effect
    -> Result Failure (TestState model msg effect)
simulateHelper functionDescription findTarget event program state =
    let
        targetQuery =
            program.view state.currentModel
                |> findTarget
    in
    -- First check the target so we can give a better error message if it doesn't exist
    case
        targetQuery
            |> Query.has []
            |> Test.Runner.getFailureReason
    of
        Just reason ->
            Err (SimulateFailedToFindTarget functionDescription reason.description)
>>>>>>> f60077fc

        Nothing ->
            -- Try to simulate the event, now that we know the target exists
            case
                targetQuery
                    |> Test.Html.Event.simulate event
                    |> Test.Html.Event.toResult
            of
<<<<<<< HEAD
                Just reason ->
                    Finished
                        { view = state.program.debugView
                        , history = state.currentModel :: state.history
                        }
                        (SimulateFailedToFindTarget functionDescription reason.description)

                Nothing ->
                    -- Try to simulate the event, now that we know the target exists
                    case
                        targetQuery
                            |> Test.Html.Event.simulate event
                            |> Test.Html.Event.toResult
                    of
                        Err message ->
                            Finished
                                { view = state.program.debugView
                                , history = state.currentModel :: state.history
                                }
                                (SimulateFailed functionDescription message)
=======
                Err message ->
                    Err (SimulateFailed functionDescription message)
>>>>>>> f60077fc

                Ok msg ->
                    TestState.update msg program state


{-| **PRIVATE** helper for simulating events on input elements with associated labels.

NOTE: Currently, this function requires that you also provide the field id
(which must match both the `id` attribute of the target `input` element,
and the `for` attribute of the `label` element).
After [eeue56/elm-html-test#52](https://github.com/eeue56/elm-html-test/issues/52) is resolved,
a future release of this package will remove the `fieldId` parameter.

-}
simulateLabeledInputHelper : String -> String -> String -> Bool -> List Selector -> ( String, Json.Encode.Value ) -> ProgramTest model msg effect -> ProgramTest model msg effect
simulateLabeledInputHelper functionDescription fieldId label allowTextArea additionalInputSelectors event programTest =
    let
        associatedLabel : Program model msg effect sub -> TestState model msg effect -> Result Failure (TestState model msg effect)
        associatedLabel =
            expectViewHelper functionDescription
                (Query.find
                    [ Selector.tag "label"
                    , Selector.attribute (Html.Attributes.for fieldId)
                    , Selector.text label
                    ]
                    >> Query.has []
                )

        checks =
            if allowTextArea then
                checks_ "an" "input" ++ checks_ "a" "textarea"

            else
                checks_ "an" "input"

        checks_ article inputTag =
            if fieldId == "" then
                [ ( "a <label> with text " ++ String.Extra.escape label ++ " containing " ++ article ++ " <" ++ inputTag ++ ">"
                  , simulateHelper functionDescription
                        (Query.find
                            [ Selector.tag "label"
                            , Selector.containing [ Selector.text label ]
                            ]
                            >> Query.find [ Selector.tag inputTag ]
                        )
                        event
                  )
                , ( "<" ++ inputTag ++ " aria-label=" ++ String.Extra.escape label ++ ">"
                  , simulateHelper functionDescription
                        (Query.find
                            [ Selector.tag inputTag
                            , Selector.attribute (attribute "aria-label" label)
                            ]
                        )
                        event
                  )
                ]

            else
                [ ( "<label for=" ++ String.Extra.escape fieldId ++ "> with text " ++ String.Extra.escape label ++ " and " ++ article ++ " <" ++ inputTag ++ " id=" ++ String.Extra.escape fieldId ++ ">"
                  , \program ->
                        associatedLabel program
                            >> Result.andThen
                                (simulateHelper functionDescription
                                    (Query.find <|
                                        List.concat
                                            [ [ Selector.tag inputTag
                                              , Selector.id fieldId
                                              ]
                                            , additionalInputSelectors
                                            ]
                                    )
                                    event
                                    program
                                )
                  )
                , ( "<" ++ inputTag ++ " aria-label=" ++ String.Extra.escape label ++ " id=" ++ String.Extra.escape fieldId ++ ">"
                  , simulateHelper functionDescription
                        (Query.find
                            [ Selector.tag inputTag
                            , Selector.id fieldId
                            , Selector.attribute (attribute "aria-label" label)
                            ]
                        )
                        event
                  )
                ]
    in
    expectOneOfManyViewChecks
        functionDescription
        ("Expected one of the following to exist and have an " ++ String.Extra.escape ("on" ++ Tuple.first event) ++ " handler")
        checks
        programTest


{-| TODO: have other internal functions use this to have more consistent error message.
-}
expectOneOfManyViewChecks :
    String
    -> String
    -> List ( String, Program model msg effect (SimulatedSub msg) -> TestState model msg effect -> Result Failure (TestState model msg effect) )
    -> ProgramTest model msg effect
    -> ProgramTest model msg effect
expectOneOfManyViewChecks functionDescription errorMessage checks programTest =
    let
        oneOf items =
            case items of
                [] ->
                    failWithViewError functionDescription
                        (String.join "\n" <|
                            List.concat
                                [ [ errorMessage ++ ":" ]
                                , List.map (\check_ -> "- " ++ Tuple.first check_) checks
                                ]
                        )
                        programTest

                next :: rest ->
                    let
                        newProgramTest =
                            next programTest
                    in
                    case Test.Runner.getFailureReason (done newProgramTest) of
                        Nothing ->
                            -- the check passed
                            newProgramTest

                        Just _ ->
                            oneOf rest
    in
    oneOf (List.map (Tuple.second >> andThen) checks)


{-| Simulates a custom DOM event.

NOTE: If there is another, more specific function (see [“Simulating user input”](#simulating-user-input))
that does what you want, prefer that instead, as you will get the benefit of better error messages.

The parameters are:

1.  A function to find the HTML element that responds to the event
    (typically this will be a call to `Test.Html.Query.find [ ...some selector... ]`)
2.  The event to simulate
    (see [Test.Html.Event "Event Builders"](https://package.elm-lang.org/packages/elm-explorations/test/latest/Test-Html-Event#event-builders))

-}
simulateDomEvent : (Query.Single msg -> Query.Single msg) -> ( String, Json.Encode.Value ) -> ProgramTest model msg effect -> ProgramTest model msg effect
simulateDomEvent findTarget ( eventName, eventValue ) =
    andThen (simulateHelper ("simulateDomEvent " ++ String.Extra.escape eventName) findTarget ( eventName, eventValue ))


{-| Simulates clicking a button.

This function will find and click a `<button>` HTML node containing the given `buttonText`.

It will also try to find and click elements with the accessibility label `role="button"`.

If the button is disabled the test will fail.

-}
clickButton : String -> ProgramTest model msg effect -> ProgramTest model msg effect
clickButton buttonText programTest =
    let
        functionDescription =
            "clickButton " ++ String.Extra.escape buttonText

        checks : List ( String, Program model msg effect sub -> TestState model msg effect -> Result Failure (TestState model msg effect) )
        checks =
            [ ( "<button> (not disabled) with onClick and text " ++ String.Extra.escape buttonText
              , simulateHelper functionDescription
                    (findNotDisabled
                        [ Selector.tag "button"
                        , Selector.containing [ Selector.text buttonText ]
                        ]
                    )
                    Test.Html.Event.click
              )
            , ( "<button> (not disabled) with onClick and attribute aria-label=" ++ String.Extra.escape buttonText
              , simulateHelper functionDescription
                    (findNotDisabled
                        [ Selector.tag "button"
                        , Selector.attribute (Html.Attributes.attribute "aria-label" buttonText)
                        ]
                    )
                    Test.Html.Event.click
              )
            , ( "an element with role=\"button\" (not disabled) and onClick and text " ++ String.Extra.escape buttonText
              , simulateHelper functionDescription
                    (findNotDisabled
                        [ Selector.attribute (Html.Attributes.attribute "role" "button")
                        , Selector.containing [ Selector.text buttonText ]
                        ]
                    )
                    Test.Html.Event.click
              )
            , ( "an element with role=\"button\" (not disabled) and onClick and aria-label=" ++ String.Extra.escape buttonText
              , simulateHelper functionDescription
                    (findNotDisabled
                        [ Selector.attribute (Html.Attributes.attribute "role" "button")
                        , Selector.attribute (Html.Attributes.attribute "aria-label" buttonText)
                        ]
                    )
                    Test.Html.Event.click
              )
            , ( "a <form> with onSubmit containing a <button> (not disabled, not type=button) with text " ++ String.Extra.escape buttonText
              , simulateHelper functionDescription
                    (findButNot
                        { good =
                            [ Selector.tag "form"
                            , Selector.containing
                                [ Selector.tag "button"
                                , Selector.containing [ Selector.text buttonText ]
                                ]
                            ]
                        , bads =
                            [ [ Selector.tag "form"
                              , Selector.containing
                                    [ Selector.tag "button"
                                    , Selector.attribute (Html.Attributes.type_ "button")
                                    , Selector.containing [ Selector.text buttonText ]
                                    ]
                              ]
                            , [ Selector.tag "form"
                              , Selector.containing
                                    [ Selector.tag "button"
                                    , Selector.attribute (Html.Attributes.disabled True)
                                    , Selector.containing [ Selector.text buttonText ]
                                    ]
                              ]
                            ]
                        , onError =
                            [ Selector.tag "form"
                            , Selector.containing
                                [ Selector.tag "button"
                                , Selector.attribute (Html.Attributes.disabled False)
                                , Selector.attribute (Html.Attributes.type_ "submit")
                                , Selector.containing [ Selector.text buttonText ]
                                ]
                            ]
                        }
                    )
                    Test.Html.Event.submit
              )
            , ( "a <form> with onSubmit containing an <input type=submit value=" ++ String.Extra.escape buttonText ++ "> (not disabled)"
              , simulateHelper functionDescription
                    (findButNot
                        { good =
                            [ Selector.tag "form"
                            , Selector.containing
                                [ Selector.tag "input"
                                , Selector.attribute (Html.Attributes.type_ "submit")
                                , Selector.attribute (Html.Attributes.value buttonText)
                                ]
                            ]
                        , bads =
                            [ [ Selector.tag "form"
                              , Selector.containing
                                    [ Selector.tag "input"
                                    , Selector.attribute (Html.Attributes.type_ "submit")
                                    , Selector.attribute (Html.Attributes.disabled True)
                                    , Selector.attribute (Html.Attributes.value buttonText)
                                    ]
                              ]
                            ]
                        , onError =
                            [ Selector.tag "form"
                            , Selector.containing
                                [ Selector.tag "input"
                                , Selector.attribute (Html.Attributes.type_ "submit")
                                , Selector.attribute (Html.Attributes.disabled False)
                                , Selector.attribute (Html.Attributes.value buttonText)
                                ]
                            ]
                        }
                    )
                    Test.Html.Event.submit
              )
            ]
    in
    expectOneOfManyViewChecks
        functionDescription
        "Expected one of the following to exist"
        checks
        programTest


findNotDisabled : List Selector -> Query.Single msg -> Query.Single msg
findNotDisabled selectors source =
    -- This is tricky because Test.Html doesn't provide a way to search for an attribute being *not* present.
    -- So we have to check if "disabled=True" *is* present, and manually force a failure if it is.
    -- (We can't just search for "disabled=False" because we need to allow elements that don't specify "disabled" at all.)
    findButNot
        { good = selectors
        , bads = [ Selector.disabled True :: selectors ]
        , onError = Selector.disabled False :: selectors
        }
        source


{-| PRIVATE

  - `good`: the primary selector that must match
  - `bads`: a list of selectors that must NOT match
  - `onError`: the selector to use to produce an error message if any of the checks fail

-}
findButNot : { good : List Selector, bads : List (List Selector), onError : List Selector } -> Query.Single msg -> Query.Single msg
findButNot { good, bads, onError } source =
    -- This is tricky because Test.Html doesn't provide a way to search for an attribute being *not* present.
    -- So we have to check if a selector we don't want *is* present, and manually force a failure if it is.
    let
        checkBads : List (List Selector) -> Query.Single msg -> Query.Single msg
        checkBads bads_ found =
            case bads_ of
                [] ->
                    found

                next :: rest ->
                    let
                        isBad =
                            Query.find next source
                                |> Query.has []
                    in
                    case Test.Runner.getFailureReason isBad of
                        Nothing ->
                            -- the element matches the bad selectors; produce a Query using the onError selectors that will fail that will show a reasonable failure message
                            Query.find
                                onError
                                source

                        Just _ ->
                            -- the element we found is good; continue on to the next check
                            checkBads rest found
    in
    Query.find good source
        |> checkBads bads


{-| Simulates clicking a `<a href="...">` link.

The parameters are:

1.  The text of the `<a>` tag (which is the link text visible to the user).

2.  The `href` of the `<a>` tag.

    NOTE: After [eeue56/elm-html-test#52](https://github.com/eeue56/elm-html-test/issues/52) is resolved,
    a future release of this package will remove the `href` parameter.

Note for testing single-page apps:
if the target `<a>` tag has an `onClick` handler,
then the message produced by the handler will be processed
and the `href` will not be followed.
NOTE: Currently this function cannot verify that the onClick handler
sets `preventDefault`, but this will be done in the future after
<https://github.com/eeue56/elm-html-test/issues/63> is resolved.

-}
clickLink : String -> String -> ProgramTest model msg effect -> ProgramTest model msg effect
clickLink linkText href programTest =
    let
        functionDescription =
            "clickLink " ++ String.Extra.escape linkText

        findLinkTag =
            Query.find
                [ Selector.tag "a"
                , Selector.attribute (Html.Attributes.href href)
                , Selector.containing [ Selector.text linkText ]
                ]

        normalClick =
            ( "click"
            , Json.Encode.object
                [ ( "ctrlKey", Json.Encode.bool False )
                , ( "metaKey", Json.Encode.bool False )
                ]
            )

        ctrlClick =
            ( "click"
            , Json.Encode.object
                [ ( "ctrlKey", Json.Encode.bool True )
                , ( "metaKey", Json.Encode.bool False )
                ]
            )

        metaClick =
            ( "click"
            , Json.Encode.object
                [ ( "ctrlKey", Json.Encode.bool False )
                , ( "metaKey", Json.Encode.bool True )
                ]
            )

<<<<<<< HEAD
        tryClicking { otherwise } tryClickingProgramTest =
            case tryClickingProgramTest of
                Finished testLog err ->
                    Finished testLog err

                Active state ->
=======
        tryClicking :
            { otherwise :
                Program model msg effect (SimulatedSub msg)
                -> TestState model msg effect
                -> Result Failure (TestState model msg effect)
            }
            -> ProgramTest model msg effect
            -> ProgramTest model msg effect
        tryClicking { otherwise } =
            andThen <|
                \program state ->
>>>>>>> f60077fc
                    let
                        link =
                            program.view state.currentModel
                                |> findLinkTag
                    in
                    if respondsTo normalClick link then
                        -- there is a click handler
                        -- first make sure the handler properly respects "Open in new tab", etc
                        if respondsTo ctrlClick link || respondsTo metaClick link then
                            Err
                                (CustomFailure functionDescription
                                    (String.concat
                                        [ "Found an `<a href=\"...\">` tag has an onClick handler, "
                                        , "but the handler is overriding ctrl-click and meta-click.\n\n"
                                        , "A properly behaved single-page app should not override ctrl- and meta-clicks on `<a>` tags "
                                        , "because this prevents users from opening links in new tabs/windows.\n\n"
                                        , "Use `onClickPreventDefaultForLinkWithHref` defined at <https://gist.github.com/avh4/712d43d649b7624fab59285a70610707> instead of `onClick` to fix this problem.\n\n"
                                        , "See discussion of this issue at <https://github.com/elm-lang/navigation/issues/13>."
                                        ]
                                    )
                                )

                        else
                            -- everything looks good, so simulate that event and ignore the `href`
                            simulateHelper functionDescription findLinkTag normalClick program state

                    else
                        -- the link doesn't have a click handler
                        otherwise program state

        respondsTo event single =
            case
                single
                    |> Test.Html.Event.simulate event
                    |> Test.Html.Event.toResult
            of
                Err _ ->
                    False

                Ok _ ->
                    True
    in
    programTest
        |> andThen
            (expectViewHelper functionDescription
                (findLinkTag
                    >> Query.has []
                )
            )
<<<<<<< HEAD
        |> tryClicking { otherwise = simulateLoadUrlHelper functionDescription href }


simulateLoadUrlHelper : String -> String -> ProgramTest model msg effect -> ProgramTest model msg effect
simulateLoadUrlHelper functionDescription href programTest =
    case programTest of
        Finished testLog err ->
            Finished testLog err

        Active state ->
            case Maybe.map .currentLocation state.navigation of
                Just location ->
                    Finished
                        { view = state.program.debugView
                        , history = state.currentModel :: state.history
                        }
                        (ChangedPage functionDescription (Url.Extra.resolve location href))

                Nothing ->
                    case Url.fromString href of
                        Nothing ->
                            Finished
                                { view = state.program.debugView
                                , history = state.currentModel :: state.history
                                }
                                (NoBaseUrl functionDescription href)

                        Just location ->
                            Finished
                                { view = state.program.debugView
                                , history = state.currentModel :: state.history
                                }
                                (ChangedPage functionDescription location)
=======
        |> tryClicking { otherwise = \_ -> TestState.simulateLoadUrlHelper functionDescription href >> Err }
>>>>>>> f60077fc


{-| Simulates replacing the text in an input field labeled with the given label.

1.  The id of the input field
    (which must match both the `id` attribute of the target `input` element,
    and the `for` attribute of the `label` element),
    or `""` if the `<input>` is a descendant of the `<label>`.

    NOTE: After [eeue56/elm-html-test#52](https://github.com/eeue56/elm-html-test/issues/52) is resolved,
    a future release of this package will remove this parameter.

2.  The label text of the input field.

3.  The text that will be entered into the input field.

There are a few different ways to accessibly label your input fields so that `fillIn` will find them:

  - You can place the `<input>` element inside a `<label>` element that also contains the label text.

    ```html
    <label>
        Favorite fruit
        <input>
    </label>
    ```

  - You can place the `<input>` and a `<label>` element anywhere on the page and link them with a unique id.

    ```html
    <label for="fruit">Favorite fruit</label>
    <input id="fruit"></input>
    ```

  - You can use the `aria-label` attribute.

    ```html
    <input aria-label="Favorite fruit"></input>
    ```

If you need to target a `<textarea>` that does not have a label,
see [`fillInTextarea`](#fillInTextArea).

If you need more control over finding the target element or creating the simulated event,
see [`simulateDomEvent`](#simulateDomEvent).

-}
fillIn : String -> String -> String -> ProgramTest model msg effect -> ProgramTest model msg effect
fillIn fieldId label newContent programTest =
<<<<<<< HEAD
    simulateLabeledInputHelper ("fillIn " ++ escapeString fieldId ++ " " ++ escapeString label)
=======
    simulateLabeledInputHelper ("fillIn " ++ String.Extra.escape label)
>>>>>>> f60077fc
        fieldId
        label
        True
        [-- TODO: should ensure that known special input types are not set, like `type="checkbox"`, etc?
        ]
        (Test.Html.Event.input newContent)
        programTest


{-| Simulates replacing the text in a `<textarea>`.

This function expects that there is only one `<textarea>` in the view.
If your view has more than one `<textarea>`,
prefer adding associated `<label>` elements and use [`fillIn`](#fillIn).
If you cannot add `<label>` elements see [`within`](#within).

If you need more control over finding the target element or creating the simulated event,
see [`simulateDomEvent`](#simulateDomEvent).

-}
fillInTextarea : String -> ProgramTest model msg effect -> ProgramTest model msg effect
fillInTextarea newContent =
    andThen
        (simulateHelper "fillInTextarea"
            (Query.find [ Selector.tag "textarea" ])
            (Test.Html.Event.input newContent)
        )


{-| Simulates setting the value of a checkbox labeled with the given label.

The parameters are:

1.  The id of the input field
    (which must match both the `id` attribute of the target `input` element,
    and the `for` attribute of the `label` element),
    or `""` if the `<input>` is a descendant of the `<label>`.

    NOTE: After [eeue56/elm-html-test#52](https://github.com/eeue56/elm-html-test/issues/52) is resolved,
    a future release of this package will remove this parameter.

2.  The label text of the input field

3.  A `Bool` indicating whether to check (`True`) or uncheck (`False`) the checkbox.

NOTE: In the future, this will be generalized to work with
aria accessibility attributes in addition to working with standard HTML label elements.

If you need more control over finding the target element or creating the simulated event,
see [`simulateDomEvent`](#simulateDomEvent).

-}
check : String -> String -> Bool -> ProgramTest model msg effect -> ProgramTest model msg effect
check fieldId label willBecomeChecked programTest =
    simulateLabeledInputHelper ("check " ++ String.Extra.escape label)
        fieldId
        label
        False
        [ Selector.attribute (Html.Attributes.type_ "checkbox") ]
        (Test.Html.Event.check willBecomeChecked)
        programTest


{-| Simulates choosing an option with the given text in a select with a given label

The parameters are:

1.  The id of the `<select>`
    (which must match both the `id` attribute of the target `select` element,
    and the `for` attribute of the `label` element),
    or `""` if the `<select>` is a descendant of the `<label>`.

    NOTE: After [eeue56/elm-html-test#52](https://github.com/eeue56/elm-html-test/issues/52) is resolved,
    a future release of this package will remove this parameter.

2.  The label text of the select.

3.  The `value` of the `<option>` that will be chosen.

    NOTE: After [eeue56/elm-html-test#51](https://github.com/eeue56/elm-html-test/issues/51) is resolved,
    a future release of this package will remove this parameter.

4.  The user-visible text of the `<option>` that will be chosen.

Example: If you have a view like the following,

    import Html
    import Html.Attributes exposing (for, id, value)
    import Html.Events exposing (on, targetValue)

    Html.div []
        [ Html.label [ for "pet-select" ] [ Html.text "Choose a pet" ]
        , Html.select
            [ id "pet-select", on "change" targetValue ]
            [ Html.option [ value "dog" ] [ Html.text "Dog" ]
            , Html.option [ value "hamster" ] [ Html.text "Hamster" ]
            ]
        ]

you can simulate selecting an option like this:

    ProgramTest.selectOption "pet-select" "Choose a pet" "dog" "Dog"

If you need more control over finding the target element or creating the simulated event,
see [`simulateDomEvent`](#simulateDomEvent).

-}
selectOption : String -> String -> String -> String -> ProgramTest model msg effect -> ProgramTest model msg effect
selectOption fieldId label optionValue optionText =
    let
        functionDescription =
            String.join " "
                [ "selectOption"
                , String.Extra.escape fieldId
                , String.Extra.escape label
                , String.Extra.escape optionValue
                , String.Extra.escape optionText
                ]
    in
    andThen <|
        \program state ->
            state
                |> expectViewHelper functionDescription
                    (Query.find
                        [ Selector.tag "label"
                        , Selector.attribute (Html.Attributes.for fieldId)
                        , Selector.text label
                        ]
                        >> Query.has []
                    )
                    program
                |> Result.andThen
                    (expectViewHelper functionDescription
                        (Query.find
                            [ Selector.tag "select"
                            , Selector.id fieldId
                            , Selector.containing
                                [ Selector.tag "option"
                                , Selector.attribute (Html.Attributes.value optionValue)
                                , Selector.text optionText
                                ]
                            ]
                            >> Query.has []
                        )
                        program
                    )
                |> Result.andThen
                    (simulateHelper functionDescription
                        (Query.find
                            [ Selector.tag "select"
                            , Selector.id fieldId
                            ]
                        )
                        ( "change"
                        , Json.Encode.object
                            [ ( "target"
                              , Json.Encode.object
                                    [ ( "value", Json.Encode.string optionValue )
                                    ]
                              )
                            ]
                        )
                        program
                    )


{-| Focus on a part of the view for a particular operation.

For example, if your view produces the following HTML:

```html
<div>
  <div id="sidebar">
    <button>Submit</button>
  </div>
  <div id="content">
    <button>Submit</button>
  </div>
</div>
```

then the following will allow you to simulate clicking the "Submit" button in the sidebar
(simply using `clickButton "Submit"` would fail because there are two buttons matching that text):

    import Test.Html.Query as Query
    import Test.Html.Selector exposing (id)

    programTest
        |> ProgramTest.within
            (Query.find [ id "sidebar" ])
            (ProgramTest.clickButton "Submit")
        |> ...

-}
within : (Query.Single msg -> Query.Single msg) -> (ProgramTest model msg effect -> ProgramTest model msg effect) -> (ProgramTest model msg effect -> ProgramTest model msg effect)
<<<<<<< HEAD
within findTarget onScopedTest programTest =
    case programTest of
        Finished testLog err ->
            Finished testLog err

        Active state ->
            programTest
                |> replaceView (state.program.view >> findTarget)
                |> onScopedTest
                |> replaceView state.program.view


withSimulation : (EffectSimulation msg effect -> EffectSimulation msg effect) -> ProgramTest model msg effect -> ProgramTest model msg effect
withSimulation f programTest =
    case programTest of
        Finished testLog err ->
            Finished testLog err

        Active state ->
            Active
                { state | effectSimulation = Maybe.map f state.effectSimulation }


queueEffect : effect -> ProgramTest model msg effect -> ProgramTest model msg effect
queueEffect effect programTest =
    case programTest of
        Finished _ _ ->
            programTest

        Active state ->
            case state.effectSimulation of
                Nothing ->
                    programTest

                Just simulation ->
                    queueSimulatedEffect (simulation.deconstructEffect effect) programTest


queueSimulatedEffect : SimulatedEffect msg -> ProgramTest model msg effect -> ProgramTest model msg effect
queueSimulatedEffect effect programTest =
    case programTest of
        Finished _ _ ->
            programTest

        Active state ->
            case state.effectSimulation of
                Nothing ->
                    programTest

                Just simulation ->
                    case effect of
                        SimulatedEffect.None ->
                            programTest

                        SimulatedEffect.Batch effects ->
                            List.foldl queueSimulatedEffect programTest effects

                        SimulatedEffect.Task t ->
                            Active
                                { state
                                    | effectSimulation =
                                        Just (EffectSimulation.queueTask t simulation)
                                }

                        SimulatedEffect.PortEffect portName value ->
                            Active
                                { state
                                    | effectSimulation =
                                        Just
                                            { simulation
                                                | outgoingPortValues =
                                                    Dict.update portName
                                                        (Maybe.withDefault [] >> (::) value >> Just)
                                                        simulation.outgoingPortValues
                                            }
                                }

                        SimulatedEffect.PushUrl url ->
                            programTest
                                |> routeChangeHelper ("simulating effect: SimulatedEffect.Navigation.pushUrl " ++ escapeString url) 0 url

                        SimulatedEffect.ReplaceUrl url ->
                            programTest
                                |> routeChangeHelper ("simulating effect: SimulatedEffect.Navigation.replaceUrl " ++ escapeString url) 1 url

                        SimulatedEffect.Back n ->
                            case state.navigation of
                                Nothing ->
                                    programTest

                                Just { currentLocation, browserHistory } ->
                                    if n <= 0 then
                                        programTest

                                    else
                                        case List.head (List.drop (n - 1) browserHistory) of
                                            Nothing ->
                                                -- n is bigger than the history;
                                                -- in this case, browsers ignore the request
                                                programTest

                                            Just first ->
                                                programTest
                                                    |> routeChangeHelper ("simulating effect: SimulatedEffect.Navigation.Back " ++ String.fromInt n) 2 (Url.toString first)

                        SimulatedEffect.Load url ->
                            simulateLoadUrlHelper ("simulating effect: SimulatedEffect.Navigation.load " ++ url) url programTest

                        SimulatedEffect.Reload skipCache ->
                            let
                                functionName =
                                    if skipCache then
                                        "reloadAndSkipCache"

                                    else
                                        "reload"
                            in
                            case state.navigation of
                                Nothing ->
                                    Finished
                                        { view = state.program.debugView
                                        , history = state.currentModel :: state.history
                                        }
                                        (ProgramDoesNotSupportNavigation functionName)

                                Just { currentLocation } ->
                                    Finished
                                        { view = state.program.debugView
                                        , history = state.currentModel :: state.history
                                        }
                                        (ChangedPage ("simulating effect: SimulatedEffect.Navigation." ++ functionName) currentLocation)


drain : ProgramTest model msg effect -> ProgramTest model msg effect
drain =
    let
        advanceTimeIfSimulating t programTest =
            case programTest of
                Finished _ _ ->
                    programTest

                Active state ->
                    case state.effectSimulation of
                        Nothing ->
                            programTest

                        Just _ ->
                            advanceTime t programTest
    in
    advanceTimeIfSimulating 0
        >> drainWorkQueue


drainWorkQueue : ProgramTest model msg effect -> ProgramTest model msg effect
drainWorkQueue programTest =
    case programTest of
        Finished testLog err ->
            Finished testLog err

        Active state ->
            case state.effectSimulation of
                Nothing ->
                    programTest

                Just simulation ->
                    case EffectSimulation.stepWorkQueue simulation of
                        Nothing ->
                            -- work queue is empty
                            programTest
=======
within findTarget onScopedTest =
    andThen <|
        \program state ->
            case
                Created
                    { state = Ok state
                    , program =
                        { program
                            | view = program.view >> findTarget
                        }
                    }
                    |> onScopedTest
            of
                Created created ->
                    case created.state of
                        Ok s ->
                            Ok s
>>>>>>> f60077fc

                        Err e ->
                            Err e.reason

                FailedToCreate failure ->
                    Err failure


{-| Asserts that an HTTP request to the specific url and method has been made.

The parameters are:

1.  The HTTP method of the expected request (typically `"GET"` or `"POST"`)
2.  The absolute URL of the expected request

For example:

    ...
        |> expectHttpRequestWasMade "GET" "https://example.com/api/data"

If you want to check the headers or request body, see [`expectHttpRequest`](#expectHttpRequest).

NOTE: You must use [`withSimulatedEffects`](#withSimulatedEffects) before you call [`start`](#start) to be able to use this function.

If you want to interact with the program more after this assertion, see [`ensureHttpRequestWasMade`](#ensureHttpRequestWasMade).

-}
expectHttpRequestWasMade : String -> String -> ProgramTest model msg effect -> Expectation
expectHttpRequestWasMade method url programTest =
    programTest
        |> andThen (\_ -> expectHttpRequestHelper "expectHttpRequestWasMade" method url (always Expect.pass))
        |> done


{-| See the documentation for [`expectHttpRequestWasMade`](#expectHttpRequestWasMade).
This is the same except that it returns a `ProgramTest` instead of an `Expectation`
so that you can interact with the program further after this assertion.

You should prefer `expectHttpRequestWasMade` when possible,
as having a single assertion per test can make the intent of your tests more clear.

-}
ensureHttpRequestWasMade : String -> String -> ProgramTest model msg effect -> ProgramTest model msg effect
ensureHttpRequestWasMade method url =
    andThen (\_ -> expectHttpRequestHelper "ensureHttpRequestWasMade" method url (always Expect.pass))


{-| Allows you to check the details of a pending HTTP request.

See the [“Expectations” section of `Test.Http`](Test-Http#expectations) for functions that might be helpful
in create an expectation on the request.

If you only care about whether the a request was made to the correct URL, see [`expectHttpRequestWasMade`](#expectHttpRequestWasMade).

    ...
        |> expectHttpRequest "POST"
            "https://example.com/save"
            (.body >> Expect.equal """{"content":"updated!"}""")

NOTE: You must use [`withSimulatedEffects`](#withSimulatedEffects) before you call [`start`](#start) to be able to use this function.

If you want to interact with the program more after this assertion, see [`ensureHttpRequest`](#ensureHttpRequest).

-}
expectHttpRequest :
    String
    -> String
    -> (SimulatedEffect.HttpRequest msg msg -> Expectation)
    -> ProgramTest model msg effect
    -> Expectation
expectHttpRequest method url checkRequest =
    andThen (\_ -> expectHttpRequestHelper "expectHttpRequest" method url checkRequest)
        >> done


{-| See the documentation for [`expectHttpRequest`](#expectHttpRequest).
This is the same except that it returns a `ProgramTest` instead of an `Expectation`
so that you can interact with the program further after this assertion.

You should prefer `expectHttpRequest` when possible,
as having a single assertion per test can make the intent of your tests more clear.

-}
ensureHttpRequest :
    String
    -> String
    -> (SimulatedEffect.HttpRequest msg msg -> Expectation)
    -> ProgramTest model msg effect
    -> ProgramTest model msg effect
ensureHttpRequest method url checkRequest =
    andThen (\_ -> expectHttpRequestHelper "ensureHttpRequest" method url checkRequest)


expectHttpRequestHelper :
    String
    -> String
    -> String
    -> (SimulatedEffect.HttpRequest msg msg -> Expectation)
<<<<<<< HEAD
    -> ProgramTest model msg effect
    -> ProgramTest model msg effect
expectHttpRequestHelper functionName method url checkRequest programTest =
    case programTest of
        Finished testLog err ->
            Finished testLog err

        Active state ->
            case state.effectSimulation of
                Nothing ->
                    Finished
                        { view = state.program.debugView
                        , history = state.currentModel :: state.history
                        }
                        (EffectSimulationNotConfigured functionName)
=======
    -> TestState model msg effect
    -> Result Failure (TestState model msg effect)
expectHttpRequestHelper functionName method url checkRequest state =
    case state.effectSimulation of
        Nothing ->
            Err (EffectSimulationNotConfigured functionName)
>>>>>>> f60077fc

        Just simulation ->
            case Dict.get ( method, url ) simulation.state.http of
                Just request ->
                    case Test.Runner.getFailureReason (checkRequest request) of
                        Nothing ->
                            -- check succeeded
                            Ok state

<<<<<<< HEAD
                                Just reason ->
                                    Finished
                                        { view = state.program.debugView
                                        , history = state.currentModel :: state.history
                                        }
                                        (ExpectFailed functionName reason.description reason.reason)

                        Nothing ->
                            Finished
                                { view = state.program.debugView
                                , history = state.currentModel :: state.history
                                }
                                (NoMatchingHttpRequest functionName { method = method, url = url } (Dict.keys simulation.state.http))
=======
                        Just reason ->
                            Err (ExpectFailed functionName reason.description reason.reason)

                Nothing ->
                    Err (NoMatchingHttpRequest functionName { method = method, url = url } (Dict.keys simulation.state.http))
>>>>>>> f60077fc


{-| Simulates an HTTP 200 response to a pending request with the given method and url.

The parameters are:

1.  The HTTP method of the request to simulate a response for (typically `"GET"` or `"POST"`)
2.  The URL of the request to simulate a response for
3.  The response body for the simulated response

For example:

    ...
        |> simulateHttpOk "GET"
            "https://example.com/time.json"
            """{"currentTime":1559013158}"""
        |> ...

If you need to simulate an error, a response with a different status code,
or a response with response headers,
see [`simulateHttpResponse`](#simulateHttpResponse).

If you want to check the request headers or request body, use [`ensureHttpRequest`](#ensureHttpRequest)
immediately before using `simulateHttpOk`.

NOTE: You must use [`withSimulatedEffects`](#withSimulatedEffects) before you call [`start`](#start) to be able to use this function.

-}
simulateHttpOk : String -> String -> String -> ProgramTest model msg effect -> ProgramTest model msg effect
simulateHttpOk method url responseBody =
    simulateHttpResponse method
        url
        (Test.Http.httpResponse
            { statusCode = 200
            , body = responseBody
            , headers = []
            }
        )


{-| Simulates a response to a pending HTTP request.
The test will fail if there is no pending request matching the given method and url.

The parameters are:

1.  The HTTP method of the request to simulate a response for (typically `"GET"` or `"POST"`)
2.  The URL of the request to simulate a response for
3.  The [`Http.Response`](https://package.elm-lang.org/packages/elm/http/latest/Http#Response) value for the simulated response. You may find it helpful to see the [“Responses” section in `Test.Http`](Test-Http#responses)
    for convenient ways to create `Http.Response` values.

For example:

    ...
        |> simulateHttpResponse "GET"
            "https://example.com/time.json"
            Test.Http.networkError
        |> ...
        |> simulateHttpResponse "POST"
            "https://example.com/api/v1/process_data"
            (Test.Http.httpResponse
                { statusCode : 204
                , headers : [ ( "X-Procesing-Time", "1506ms") ]
                , body : ""
                }
            )

If you are simulating a 200 OK response and don't need to provide response headers,
you can use the simpler [`simulateHttpOk`](#simulateHttpOk).

If you want to check the request headers or request body, use [`ensureHttpRequest`](#ensureHttpRequest)
immediately before using `simulateHttpResponse`.

NOTE: You must use [`withSimulatedEffects`](#withSimulatedEffects) before you call [`start`](#start) to be able to use this function.

-}
simulateHttpResponse : String -> String -> Http.Response String -> ProgramTest model msg effect -> ProgramTest model msg effect
<<<<<<< HEAD
simulateHttpResponse method url response programTest =
    case programTest of
        Finished testLog err ->
            Finished testLog err

        Active state ->
            case state.effectSimulation of
                Nothing ->
                    Finished
                        { view = state.program.debugView
                        , history = state.currentModel :: state.history
                        }
                        (EffectSimulationNotConfigured "simulateHttpResponse")
=======
simulateHttpResponse method url response =
    andThen <|
        \program state ->
            case state.effectSimulation of
                Nothing ->
                    Err (EffectSimulationNotConfigured "simulateHttpResponse")
>>>>>>> f60077fc

                Just simulation ->
                    case Dict.get ( method, url ) simulation.state.http of
                        Nothing ->
<<<<<<< HEAD
                            Finished
                                { view = state.program.debugView
                                , history = state.currentModel :: state.history
                                }
                                (NoMatchingHttpRequest "simulateHttpResponse" { method = method, url = url } (Dict.keys simulation.state.http))
=======
                            Err (NoMatchingHttpRequest "simulateHttpResponse" { method = method, url = url } (Dict.keys simulation.state.http))
>>>>>>> f60077fc

                        Just actualRequest ->
                            let
                                resolveHttpRequest sim =
                                    let
                                        st =
                                            sim.state
                                    in
                                    { sim | state = { st | http = Dict.remove ( method, url ) st.http } }
                            in
                            state
                                |> TestState.withSimulation
                                    (resolveHttpRequest
                                        >> EffectSimulation.queueTask (actualRequest.onRequestComplete response)
                                    )
                                |> TestState.drain program


{-| Simulates the passing of time.
The `Int` parameter is the number of milliseconds to simulate.
This will cause any pending `Task.sleep`s to trigger if their delay has elapsed.

NOTE: You must use [`withSimulatedEffects`](#withSimulatedEffects) before you call [`start`](#start) to be able to use this function.

-}
advanceTime : Int -> ProgramTest model msg effect -> ProgramTest model msg effect
<<<<<<< HEAD
advanceTime delta programTest =
    case programTest of
        Finished testLog err ->
            Finished testLog err

        Active state ->
            case state.effectSimulation of
                Nothing ->
                    Finished
                        { view = state.program.debugView
                        , history = state.currentModel :: state.history
                        }
                        (EffectSimulationNotConfigured "advanceTime")

                Just simulation ->
                    advanceTo "advanceTime" (simulation.state.nowMs + delta) programTest


advanceTo : String -> Int -> ProgramTest model msg effect -> ProgramTest model msg effect
advanceTo functionName end programTest =
    case programTest of
        Finished testLog err ->
            Finished testLog err

        Active state ->
            case state.effectSimulation of
                Nothing ->
                    Finished
                        { view = state.program.debugView
                        , history = state.currentModel :: state.history
                        }
                        (EffectSimulationNotConfigured functionName)

                Just simulation ->
                    let
                        ss =
                            simulation.state
                    in
                    case PairingHeap.findMin simulation.state.futureTasks of
                        Nothing ->
                            -- No future tasks to check
                            Active
                                { state
                                    | effectSimulation =
                                        Just
                                            { simulation
                                                | state = { ss | nowMs = end }
                                            }
                                }

                        Just ( t, task ) ->
                            if t <= end then
                                Active
                                    { state
                                        | effectSimulation =
                                            Just
                                                { simulation
                                                    | state =
                                                        { ss
                                                            | nowMs = t
                                                            , futureTasks = PairingHeap.deleteMin simulation.state.futureTasks
                                                        }
                                                }
                                    }
                                    |> withSimulation (EffectSimulation.queueTask (task ()))
                                    |> drain
                                    |> advanceTo functionName end

                            else
                                -- next task is further in the future than we are advancing
                                Active
                                    { state
                                        | effectSimulation =
                                            Just
                                                { simulation
                                                    | state = { ss | nowMs = end }
                                                }
                                    }
=======
advanceTime delta =
    andThen (TestState.advanceTime "advanceTime" delta)
>>>>>>> f60077fc


{-| Lets you assert on the values that the program being tested has sent to an outgoing port.

The parameters are:

1.  The name of the port
2.  A JSON decoder corresponding to the type of the port
3.  A function that will receive the list of values sent to the port
    since the the start of the test (or since the last use of `ensureOutgoingPortValues`)
    and return an `Expectation`

For example:

    ...
        |> expectOutgoingPortValues
            "saveApiTokenToLocalStorage"
            Json.Decode.string
            (Expect.equal [ "975774a26612", "920facb1bac0" ])

For a more detailed explanation and example, see the [“Testing programs with ports” guidebook](https://elm-program-test.netlify.com/ports.html).

NOTE: You must use [`withSimulatedEffects`](#withSimulatedEffects) before you call [`start`](#start) to be able to use this function.

If you want to interact with the program more after this assertion, see [`ensureOutgoingPortValues`](#ensureOutgoingPortValues).

-}
expectOutgoingPortValues : String -> Json.Decode.Decoder a -> (List a -> Expectation) -> ProgramTest model msg effect -> Expectation
expectOutgoingPortValues portName decoder checkValues programTest =
    programTest
        |> expectOutgoingPortValuesHelper "expectOutgoingPortValues" portName decoder checkValues
        |> done


{-| See the documentation for [`expectOutgoingPortValues`](#expectOutgoingPortValues).
This is the same except that it returns a `ProgramTest` instead of an `Expectation`
so that you can interact with the program further after this assertion.

You should prefer `expectOutgoingPortValues` when possible,
as having a single assertion per test can make the intent of your tests more clear.

-}
ensureOutgoingPortValues : String -> Json.Decode.Decoder a -> (List a -> Expectation) -> ProgramTest model msg effect -> ProgramTest model msg effect
ensureOutgoingPortValues portName decoder checkValues programTest =
    expectOutgoingPortValuesHelper "ensureOutgoingPortValues" portName decoder checkValues programTest


expectOutgoingPortValuesHelper : String -> String -> Json.Decode.Decoder a -> (List a -> Expectation) -> ProgramTest model msg effect -> ProgramTest model msg effect
<<<<<<< HEAD
expectOutgoingPortValuesHelper functionName portName decoder checkValues programTest =
    case programTest of
        Finished testLog err ->
            Finished testLog err

        Active state ->
            case state.effectSimulation of
                Nothing ->
                    Finished
                        { view = state.program.debugView
                        , history = state.currentModel :: state.history
                        }
                        (EffectSimulationNotConfigured functionName)
=======
expectOutgoingPortValuesHelper functionName portName decoder checkValues =
    andThen <|
        \_ state ->
            case state.effectSimulation of
                Nothing ->
                    Err (EffectSimulationNotConfigured functionName)
>>>>>>> f60077fc

                Just simulation ->
                    case allOk <| List.map (Json.Decode.decodeValue decoder) <| EffectSimulation.outgoingPortValues portName simulation of
                        Err errs ->
<<<<<<< HEAD
                            Finished
                                { view = state.program.debugView
                                , history = state.currentModel :: state.history
                                }
                                (CustomFailure (functionName ++ ": failed to decode port values") (List.map Json.Decode.errorToString errs |> String.join "\n"))
=======
                            Err (CustomFailure (functionName ++ ": failed to decode port values") (List.map Json.Decode.errorToString errs |> String.join "\n"))
>>>>>>> f60077fc

                        Ok values ->
                            case Test.Runner.getFailureReason (checkValues values) of
                                Nothing ->
                                    -- the check passed
                                    Ok
                                        { state
                                            | effectSimulation =
                                                Just (EffectSimulation.clearOutgoingPortValues portName simulation)
                                        }

                                Just reason ->
<<<<<<< HEAD
                                    Finished
                                        { view = state.program.debugView
                                        , history = state.currentModel :: state.history
                                        }
=======
                                    Err
>>>>>>> f60077fc
                                        (ExpectFailed (functionName ++ ": values sent to port \"" ++ portName ++ "\" did not match")
                                            reason.description
                                            reason.reason
                                        )


allOk : List (Result x a) -> Result (List x) (List a)
allOk results =
    let
        step next acc =
            case ( next, acc ) of
                ( Ok n, Ok a ) ->
                    Ok (n :: a)

                ( Ok _, Err x ) ->
                    Err x

                ( Err n, Ok _ ) ->
                    Err [ n ]

                ( Err n, Err x ) ->
                    Err (n :: x)
    in
    List.foldl step (Ok []) results
        |> Result.map List.reverse
        |> Result.mapError List.reverse


{-| Lets you simulate a value being sent to the program being tested via an incoming port.

The parameters are:

1.  The name of the port
2.  The JSON representation of the incoming value

For example, here we are simulating the program recieving a list of strings on the incoming port
`port resultsFromJavascript : (List String -> msg) -> Sub msg`:

    ...
        |> ProgramTest.simulateIncomingPort
            "resultsFromJavascript"
            (Json.Encode.list Json.Encode.string
                [ "Garden-path sentences can confuse the reader." ]
            )

For a more detailed explanation and example, see the [“Testing programs with ports” guidebook](https://elm-program-test.netlify.com/ports.html).

NOTE: You must use [`withSimulatedSubscriptions`](#withSimulatedSubscriptions) before you call [`start`](#start) to be able to use this function.

-}
simulateIncomingPort : String -> Json.Encode.Value -> ProgramTest model msg effect -> ProgramTest model msg effect
simulateIncomingPort portName value =
    let
        functionName =
            "simulateIncomingPort \"" ++ portName ++ "\""
    in
<<<<<<< HEAD
    case programTest of
        Finished testLog err ->
            Finished testLog err

        Active state ->
            case state.program.subscriptions of
=======
    andThen <|
        \program state ->
            case program.subscriptions of
>>>>>>> f60077fc
                Nothing ->
                    Err (CustomFailure functionName "you MUST use ProgramTest.withSimulatedSubscriptions to be able to use simulateIncomingPort")

                Just fn ->
                    let
                        matches =
                            matchesFromSub (fn state.currentModel)

                        matchesFromSub : SimulatedSub msg -> List (Result String msg)
                        matchesFromSub sub =
                            case sub of
                                SimulatedEffect.NoneSub ->
                                    []

                                SimulatedEffect.BatchSub subs_ ->
                                    List.concatMap matchesFromSub subs_

                                SimulatedEffect.PortSub pname decoder ->
                                    if pname == portName then
                                        Json.Decode.decodeValue decoder value
                                            |> Result.mapError Json.Decode.errorToString
                                            |> List.singleton

                                    else
                                        []

                        step : Result String msg -> TestState model msg effect -> Result Failure (TestState model msg effect)
                        step r tc =
                            case r of
                                Err message ->
                                    Err
                                        (CustomFailure functionName
                                            ("the value provided does not match the type that the port is expecting:\n"
                                                ++ message
                                            )
                                        )

                                Ok msg ->
                                    TestState.update msg program tc
                    in
                    if matches == [] then
                        Err (CustomFailure functionName "the program is not currently subscribed to the port")

                    else
                        List.foldl (\match -> Result.andThen (step match)) (Ok state) matches


replaceView : (model -> Query.Single msg) -> ProgramTest model msg effect -> ProgramTest model msg effect
replaceView newView programTest =
    case programTest of
<<<<<<< HEAD
        Finished testLog err ->
            Finished testLog err
=======
        FailedToCreate failure ->
            FailedToCreate failure
>>>>>>> f60077fc

        Created created ->
            let
                program =
                    created.program
            in
            Created
                { created
                    | program = { program | view = newView }
                }


{-| Simulates a route change event (which would happen when your program is
a `Browser.application` and the user manually changes the URL in the browser's URL bar).

The parameter may be an absolute URL or relative URL.

-}
routeChange : String -> ProgramTest model msg effect -> ProgramTest model msg effect
<<<<<<< HEAD
routeChange url programTest =
    routeChangeHelper "routeChange" 0 url programTest


routeChangeHelper : String -> Int -> String -> ProgramTest model msg effect -> ProgramTest model msg effect
routeChangeHelper functionName removeFromBackStack url programTest =
    case programTest of
        Finished testLog err ->
            Finished testLog err

        Active state ->
            case state.navigation of
                Nothing ->
                    Finished
                        { view = state.program.debugView
                        , history = state.currentModel :: state.history
                        }
                        (ProgramDoesNotSupportNavigation functionName)

                Just { currentLocation, browserHistory } ->
                    let
                        newLocation =
                            Url.Extra.resolve currentLocation url

                        processRouteChange =
                            case state.program.onRouteChange newLocation of
                                Nothing ->
                                    identity

                                Just msg ->
                                    -- TODO: should this be set before or after?
                                    update msg
                    in
                    Active
                        { state
                            | navigation =
                                Just
                                    { currentLocation = newLocation
                                    , browserHistory =
                                        (currentLocation :: browserHistory)
                                            |> List.drop removeFromBackStack
                                    }
                        }
                        |> processRouteChange
=======
routeChange url =
    andThen (TestState.routeChangeHelper "routeChange" 0 url)
>>>>>>> f60077fc


{-| Make an assertion about the current state of a `ProgramTest`'s model.

When possible, you should prefer making assertions about the rendered view (see [`expectView`](#expectView))
or external requests made by your program (see [`expectHttpRequest`](#expectHttpRequest), [`expectOutgoingPortValues`](#expectOutgoingPortValues)),
as testing at the level that users and external services interact with your program
will make your tests more resilient to changes in the private implementation of your program.

-}
expectModel : (model -> Expectation) -> ProgramTest model msg effect -> Expectation
<<<<<<< HEAD
expectModel assertion programTest =
    done <|
        case programTest of
            Finished testLog err ->
                Finished testLog err

            Active state ->
                case assertion state.currentModel |> Test.Runner.getFailureReason of
                    Nothing ->
                        programTest

                    Just reason ->
                        Finished
                            { view = state.program.debugView
                            , history = state.currentModel :: state.history
                            }
                            (ExpectFailed "expectModel" reason.description reason.reason)
=======
expectModel assertion =
    (andThen <|
        \_ state ->
            case assertion state.currentModel |> Test.Runner.getFailureReason of
                Nothing ->
                    Ok state

                Just reason ->
                    Err (ExpectFailed "expectModel" reason.description reason.reason)
    )
        >> done
>>>>>>> f60077fc


{-| Simulate the outcome of the last effect produced by the program being tested
by providing a function that can convert the last effect into `msg`s.

The function you provide will be called with the effect that was returned by the most recent call to `update` or `init` in the `ProgramTest`.

  - If it returns `Err`, then the `ProgramTest` will enter a failure state with the provided error message.
  - If it returns `Ok`, then the list of `msg`s will be applied in order via `ProgramTest.update`.

NOTE: If you are simulating HTTP responses,
you should prefer more specific functions designed for that purpose.
You can find links to the relevant documentation in the [documentation index](#documentation-index).

-}
simulateLastEffect : (effect -> Result String (List msg)) -> ProgramTest model msg effect -> ProgramTest model msg effect
<<<<<<< HEAD
simulateLastEffect toMsgs programTest =
    case programTest of
        Finished testLog err ->
            Finished testLog err

        Active state ->
=======
simulateLastEffect toMsgs =
    andThen <|
        \program state ->
>>>>>>> f60077fc
            case toMsgs state.lastEffect of
                Ok msgs ->
                    List.foldl (\msg -> Result.andThen (TestState.update msg program)) (Ok state) msgs

                Err message ->
<<<<<<< HEAD
                    Finished
                        { view = state.program.debugView
                        , history = state.currentModel :: state.history
                        }
                        (SimulateLastEffectFailed message)


expectLastEffectHelper : String -> (effect -> Expectation) -> ProgramTest model msg effect -> ProgramTest model msg effect
expectLastEffectHelper functionName assertion programTest =
    case programTest of
        Finished testLog err ->
            Finished testLog err

        Active state ->
=======
                    Err (SimulateLastEffectFailed message)


expectLastEffectHelper : String -> (effect -> Expectation) -> ProgramTest model msg effect -> ProgramTest model msg effect
expectLastEffectHelper functionName assertion =
    andThen <|
        \_ state ->
>>>>>>> f60077fc
            case assertion state.lastEffect |> Test.Runner.getFailureReason of
                Nothing ->
                    Ok state

                Just reason ->
<<<<<<< HEAD
                    Finished
                        { view = state.program.debugView
                        , history = state.currentModel :: state.history
                        }
                        (ExpectFailed functionName reason.description reason.reason)
=======
                    Err (ExpectFailed functionName reason.description reason.reason)
>>>>>>> f60077fc


{-| See the documentation for [`expectLastEffect`](#expectLastEffect).
This is the same except that it returns a `ProgramTest` instead of an `Expectation`
so that you can interact with the program further after this assertion.

You should prefer `expectLastEffect` when possible,
as having a single assertion per test can make the intent of your tests more clear.

-}
ensureLastEffect : (effect -> Expectation) -> ProgramTest model msg effect -> ProgramTest model msg effect
ensureLastEffect assertion programTest =
    expectLastEffectHelper "ensureLastEffect" assertion programTest


{-| Makes an assertion about the last effect produced by a `ProgramTest`'s program.

NOTE: If you are asserting about HTTP requests or outgoing ports,
you should prefer more specific functions designed for that purpose.
You can find links to the relevant documentation in the [documentation index](#documentation-index).

If you want to interact with the program more after this assertion, see [`ensureLastEffect`](#ensureLastEffect).

-}
expectLastEffect : (effect -> Expectation) -> ProgramTest model msg effect -> Expectation
expectLastEffect assertion programTest =
    programTest
        |> expectLastEffectHelper "expectLastEffect" assertion
        |> done


<<<<<<< HEAD
expectViewHelper : String -> (Query.Single msg -> Expectation) -> ProgramTest model msg effect -> ProgramTest model msg effect
expectViewHelper functionName assertion programTest =
    case programTest of
        Finished testLog err ->
            Finished testLog err

        Active state ->
            case
                state.currentModel
                    |> state.program.view
                    |> assertion
                    |> Test.Runner.getFailureReason
            of
                Nothing ->
                    programTest

                Just reason ->
                    Finished
                        { view = state.program.debugView
                        , history = state.currentModel :: state.history
                        }
                        (ExpectFailed functionName reason.description reason.reason)
=======
expectViewHelper :
    String
    -> (Query.Single msg -> Expectation)
    -> Program model msg effect sub
    -> TestState model msg effect
    -> Result Failure (TestState model msg effect)
expectViewHelper functionName assertion program state =
    case
        state.currentModel
            |> program.view
            |> assertion
            |> Test.Runner.getFailureReason
    of
        Nothing ->
            Ok state

        Just reason ->
            Err (ExpectFailed functionName reason.description reason.reason)
>>>>>>> f60077fc


{-| See the documentation for [`expectView`](#expectView).
This is the same except that it returns a `ProgramTest` instead of an `Expectation`
so that you can interact with the program further after this assertion.

You should prefer `expectView` when possible,
as having a single assertion per test can make the intent of your tests more clear.

-}
ensureView : (Query.Single msg -> Expectation) -> ProgramTest model msg effect -> ProgramTest model msg effect
ensureView assertion =
    andThen (expectViewHelper "ensureView" assertion)


{-| See the documentation for [`expectViewHas`](#expectViewHas).
This is the same except that it returns a `ProgramTest` instead of an `Expectation`
so that you can interact with the program further after this assertion.

You should prefer `expectViewHas` when possible,
as having a single assertion per test can make the intent of your tests more clear.

-}
ensureViewHas : List Selector.Selector -> ProgramTest model msg effect -> ProgramTest model msg effect
ensureViewHas selector =
    andThen (expectViewHelper "ensureViewHas" (Query.has selector))


{-| See the documentation for [`expectViewHasNot`](#expectViewHasNot).
This is the same except that it returns a `ProgramTest` instead of an `Expectation`
so that you can interact with the program further after this assertion.

You should prefer `expectViewHasNot` when possible,
as having a single assertion per test can make the intent of your tests more clear.

-}
ensureViewHasNot : List Selector.Selector -> ProgramTest model msg effect -> ProgramTest model msg effect
ensureViewHasNot selector =
    andThen (expectViewHelper "ensureViewHasNot" (Query.hasNot selector))


{-| Makes an assertion about the current state of a `ProgramTest`'s view.

If you want to interact with the program more after this assertion, see [`ensureView`](#ensureView).

-}
expectView : (Query.Single msg -> Expectation) -> ProgramTest model msg effect -> Expectation
expectView assertion =
    andThen (expectViewHelper "expectView" assertion)
        >> done


{-| A simpler way to assert that a `ProgramTest`'s view matches a given selector.

`expectViewHas [...selector...]` is the same as `expectView (Test.Html.Query.has [...selector...])`.

If you want to interact with the program more after this assertion, see [`ensureViewHas`](#ensureViewHas).

-}
expectViewHas : List Selector.Selector -> ProgramTest model msg effect -> Expectation
expectViewHas selector =
    andThen (expectViewHelper "expectViewHas" (Query.has selector))
        >> done


{-| A simpler way to assert that a `ProgramTest`'s view does not match a given selector.

`expectViewHasNot [...selector...]` is the same as `expectView (Test.Html.Query.hasNot [...selector...])`.

If you want to interact with the program more after this assertion, see [`ensureViewHasNot`](#ensureViewHasNot).

-}
expectViewHasNot : List Selector.Selector -> ProgramTest model msg effect -> Expectation
expectViewHasNot selector =
    andThen (expectViewHelper "expectViewHasNot" (Query.hasNot selector))
        >> done


{-| Ends a `ProgramTest`, reporting any errors that occurred.

You can also end a `ProgramTest` using any of the functions starting with `expect*`.
In fact, you should prefer using one of the `expect*` functions when possible,
as doing so will [make the intent of your test more clear](https://www.artima.com/weblogs/viewpost.jsp?thread=35578).

-}
done : ProgramTest model msg effect -> Expectation
done programTest =
    case toFailure programTest of
        Nothing ->
            Expect.pass

<<<<<<< HEAD
        Finished _ (ChangedPage cause finalLocation) ->
            Expect.fail (cause ++ " caused the program to end by navigating to " ++ escapeString (Url.toString finalLocation) ++ ".  NOTE: If this is what you intended, use ProgramTest.expectPageChange to end your test.")

        Finished _ (ExpectFailed expectationName description reason) ->
            Expect.fail (expectationName ++ ":\n" ++ Test.Runner.Failure.format description reason)

        Finished _ (SimulateFailed functionName message) ->
            Expect.fail (functionName ++ ":\n" ++ message)

        Finished _ (SimulateFailedToFindTarget functionName message) ->
            Expect.fail (functionName ++ ":\n" ++ message)

        Finished _ (SimulateLastEffectFailed message) ->
            Expect.fail ("simulateLastEffect failed: " ++ message)

        Finished _ (InvalidLocationUrl functionName invalidUrl) ->
            Expect.fail (functionName ++ ": " ++ "Not a valid absolute URL:\n" ++ escapeString invalidUrl)

        Finished _ (InvalidFlags functionName message) ->
            Expect.fail (functionName ++ ":\n" ++ message)

        Finished _ (ProgramDoesNotSupportNavigation functionName) ->
            Expect.fail (functionName ++ ": Program does not support navigation.  Use ProgramTest.createApplication to create a ProgramTest that supports navigation.")

        Finished _ (NoBaseUrl functionName relativeUrl) ->
            Expect.fail (functionName ++ ": The ProgramTest does not have a base URL and cannot resolve the relative URL " ++ escapeString relativeUrl ++ ".  Use ProgramTest.withBaseUrl before calling ProgramTest.start to create a ProgramTest that can resolve relative URLs.")

        Finished _ (NoMatchingHttpRequest functionName request pendingRequests) ->
            Expect.fail <|
                String.concat
                    [ functionName
                    , ": "
                    , "Expected HTTP request ("
                    , request.method
                    , " "
                    , request.url
                    , ") to have been made, but it was not.\n"
                    , case pendingRequests of
                        [] ->
                            "    No requests were made."

                        _ ->
                            String.concat
                                [ "    The following requests were made:\n"
                                , String.join "\n" <|
                                    List.map (\( method, url ) -> "      - " ++ method ++ " " ++ url) pendingRequests
                                ]
                    ]

        Finished _ (EffectSimulationNotConfigured functionName) ->
            Expect.fail ("TEST SETUP ERROR: In order to use " ++ functionName ++ ", you MUST use ProgramTest.withSimulatedEffects before calling ProgramTest.start")

        Finished _ (CustomFailure assertionName message) ->
            Expect.fail (assertionName ++ ": " ++ message)
=======
        Just failure ->
            Expect.fail (Failure.toString failure)
>>>>>>> f60077fc


{-| Asserts that the program ended by navigating away to another URL.

The parameter is:

1.  The expected URL that the program should have navigated away to.

If your program is an application that manages URL changes
(created with [`createApplication`](#createApplication)),
then you probably want [`expectBrowserUrl`](#expectBrowserUrl) instead.

-}
expectPageChange : String -> ProgramTest model msg effect -> Expectation
expectPageChange expectedUrl programTest =
<<<<<<< HEAD
    case programTest of
        Finished _ (ChangedPage cause finalLocation) ->
            Url.toString finalLocation |> Expect.equal expectedUrl

        Finished _ _ ->
=======
    case toFailure programTest of
        Just (ChangedPage cause finalLocation) ->
            Url.toString finalLocation |> Expect.equal expectedUrl

        Just _ ->
>>>>>>> f60077fc
            programTest |> done

        Nothing ->
            Expect.fail "expectPageChange: expected to have navigated to a different URL, but no links were clicked and no browser navigation was simulated"


{-| Asserts on the current value of the browser URL bar in the simulated test environment.

The parameter is:

1.  A function that asserts on the current URL. Typically you will use `Expect.equal` with the exact URL you expect.

If your program is _not_ an application that manages URL changes
and you want to assert that the user clicked a link that goes to an external web page,
then you probably want [`expectPageChange`](#expectPageChange) instead.

-}
expectBrowserUrl : (String -> Expectation) -> ProgramTest model msg effect -> Expectation
expectBrowserUrl checkUrl programTest =
    expectBrowserUrlHelper "expectBrowserUrl" checkUrl programTest
        |> done


{-| See the documentation for [`expectBrowserUrl`](#expectBrowserUrl).
This is the same except that it returns a `ProgramTest` instead of an `Expectation`
so that you can interact with the program further after this assertion.

You should prefer `expectBrowserUrl` when possible,
as having a single assertion per test can make the intent of your tests more clear.

-}
ensureBrowserUrl : (String -> Expectation) -> ProgramTest model msg effect -> ProgramTest model msg effect
ensureBrowserUrl checkUrl programTest =
    expectBrowserUrlHelper "ensureBrowserUrl" checkUrl programTest


expectBrowserUrlHelper : String -> (String -> Expectation) -> ProgramTest model msg effect -> ProgramTest model msg effect
<<<<<<< HEAD
expectBrowserUrlHelper functionName checkUrl programTest =
    case programTest of
        Finished _ _ ->
            programTest

        Active state ->
            case Maybe.map .currentLocation state.navigation of
                Nothing ->
                    Finished
                        { view = state.program.debugView
                        , history = state.currentModel :: state.history
                        }
                        (ProgramDoesNotSupportNavigation functionName)
=======
expectBrowserUrlHelper functionName checkUrl =
    andThen <|
        \_ state ->
            case Maybe.map .currentLocation state.navigation of
                Nothing ->
                    Err (ProgramDoesNotSupportNavigation functionName)
>>>>>>> f60077fc

                Just url ->
                    case Test.Runner.getFailureReason (checkUrl (Url.toString url)) of
                        Nothing ->
                            -- check succeeded
                            Ok state

                        Just reason ->
<<<<<<< HEAD
                            Finished
                                { view = state.program.debugView
                                , history = state.currentModel :: state.history
                                }
                                (ExpectFailed functionName reason.description reason.reason)
=======
                            Err (ExpectFailed functionName reason.description reason.reason)
>>>>>>> f60077fc


{-| Asserts on the current browser history in the simulated test environment.
This only makes sense if you are using [`withSimulatedEffects`](#withSimulatedEffects)
and the function you provide to it produces
[`SimulatedEffect.Navigation.replaceUrl`](SimulatedEffect-Navigation#replaceUrl) or
[`SimulatedEffect.Navigation.pushUrl`](SimulatedEffect-Navigation#pushUrl)
for one or more of your effects.
The previous URL is added to the simulated browser history whenever a `pushUrl` effect is simulated.

The parameter is:

1.  A function that asserts on the current browser history (most recent at the head) to an expectation.

Example: If there's only one expected item in the history or if you want check the complete history since the start of the test, use this with `Expect.equal`

    createApplication { ... }
        |> withBaseUrl "https://example.com/resource/123"
        |> start ()
        |> clickButton "Details"
        |> expectBrowserHistory (Expect.equal [ "https://example.com/resource/123/details" ])

Example: If there might be multiple items in the history and you only want to check the most recent item:

    createApplication { ... }
        |> withBaseUrl "https://example.com/resource/123"
        |> start ()
        |> clickButton "Details"
        |> clickButton "Calendar"
        |> expectBrowserHistory (List.head >> Expect.equal (Just "https://example.com/resource/123/calendar"))

If you need to assert on the current URL, see [`expectBrowserUrl`](#expectBrowserUrl).

-}
expectBrowserHistory : (List String -> Expectation) -> ProgramTest model msg effect -> Expectation
expectBrowserHistory checkHistory programTest =
    expectBrowserHistoryHelper "expectBrowserHistory" checkHistory programTest
        |> done


{-| See the documentation for [`expectBrowserHistory`](#expectBrowserHistory).
This is the same except that it returns a `ProgramTest` instead of an `Expectation`
so that you can interact with the program further after this assertion.

You should prefer `expectBrowserHistory` when possible,
as having a single assertion per test can make the intent of your tests more clear.

-}
ensureBrowserHistory : (List String -> Expectation) -> ProgramTest model msg effect -> ProgramTest model msg effect
ensureBrowserHistory checkHistory programTest =
    expectBrowserHistoryHelper "ensureBrowserHistory" checkHistory programTest


expectBrowserHistoryHelper : String -> (List String -> Expectation) -> ProgramTest model msg effect -> ProgramTest model msg effect
<<<<<<< HEAD
expectBrowserHistoryHelper functionName checkHistory programTest =
    case programTest of
        Finished _ _ ->
            programTest

        Active state ->
            case Maybe.map .browserHistory state.navigation of
                Nothing ->
                    -- TODO: use withBaseUrl error
                    Finished
                        { view = state.program.debugView
                        , history = state.currentModel :: state.history
                        }
                        (ProgramDoesNotSupportNavigation functionName)
=======
expectBrowserHistoryHelper functionName checkHistory =
    andThen <|
        \_ state ->
            case Maybe.map .browserHistory state.navigation of
                Nothing ->
                    -- TODO: use withBaseUrl error
                    Err (ProgramDoesNotSupportNavigation functionName)
>>>>>>> f60077fc

                Just browserHistoryYes ->
                    case Test.Runner.getFailureReason (checkHistory (List.map Url.toString browserHistoryYes)) of
                        Nothing ->
                            -- check succeeded
                            Ok state

                        Just reason ->
<<<<<<< HEAD
                            Finished
                                { view = state.program.debugView
                                , history = state.currentModel :: state.history
                                }
                                (ExpectFailed functionName reason.description reason.reason)
=======
                            Err (ExpectFailed functionName reason.description reason.reason)
>>>>>>> f60077fc


{-| `fail` can be used to report custom errors if you are writing your own convenience functions to deal with program tests.

For example, this function checks for a particular structure in the program's view,
but will also fail the ProgramTest if the `expectedCount` parameter is invalid:

    expectNotificationCount : Int -> ProgramTest model msg effect -> Expectation
    expectNotificationCount expectedCount programTest =
        if expectedCount <= 0 then
            programTest
                |> ProgramTest.fail "expectNotificationCount"
                    ("expectedCount must be positive, but was: " ++ String.fromInt expectedCount)

        else
            programTest
                |> expectViewHas
                    [ Test.Html.Selector.class "notifications"
                    , Test.Html.Selector.text (toString expectedCount)
                    ]

If you are writing a convenience function that is creating a program test, see [`createFailed`](#createFailed).

-}
fail : String -> String -> ProgramTest model msg effect -> ProgramTest model msg effect
<<<<<<< HEAD
fail assertionName failureMessage programTest =
    case programTest of
        Finished testLog err ->
            Finished testLog err

        Active state ->
            Finished
                { view = state.program.debugView
                , history = state.currentModel :: state.history
                }
                (CustomFailure assertionName failureMessage)
=======
fail assertionName failureMessage =
    andThen <| \_ _ -> Err (CustomFailure assertionName failureMessage)
>>>>>>> f60077fc


{-| This is meant for internal use only and adds a rendering of the current view to an error message.
-}
failWithViewError : String -> String -> ProgramTest model msg effect -> ProgramTest model msg effect
failWithViewError functionDescription errorMessage =
    -- This is a big hack to grab the rendered HTML for the error message,
    -- since Test.Html.Query doesn't expose a way to get the HTML as a string
    -- or to compose custom error messages
<<<<<<< HEAD
    case programTest of
        Finished testLog err ->
            Finished testLog err

        Active state ->
=======
    andThen <|
        \program state ->
>>>>>>> f60077fc
            let
                renderHtml unique =
                    case
                        state.currentModel
                            |> program.view
                            |> Query.has [ Selector.text ("HTML expected by the call to: " ++ functionDescription ++ unique) ]
                            |> Test.Runner.getFailureReason
                    of
                        Nothing ->
                            -- We expect the fake query to fail -- if it doesn't for some reason, just try recursing with a different fake matchin string until it does fail
                            renderHtml (unique ++ "_")

                        Just reason ->
                            reason.description

                finalMessage =
                    String.join "\n"
                        [ ""
                        , renderHtml ""
                        , ""
                        , errorMessage
                        ]
            in
            Err (CustomFailure functionDescription finalMessage)


{-| `createFailed` can be used to report custom errors if you are writing your own convenience functions to _create_ program tests.

NOTE: if you are writing a convenience function that takes a `ProgramTest` as input, you should use [`fail`](#fail) instead,
as it provides more context in the test failure message.

The parameters are:

1.  The name of your helper function (displayed in failure messages)
2.  The failure message (also included in the failure message)

For example:

    -- JsonSchema and MyProgram are imaginary modules for this example


    import JsonSchema exposing (Schema, validateJsonSchema)
    import MyProgram exposing (Model, Msg)
    import ProgramTest exposing (ProgramTest)

    createWithValidatedJson : Schema -> String -> ProgramTest Model Msg (Cmd Msg)
    createWithValidatedJson schema json =
        case validateJsonSchema schema json of
            Err message ->
                ProgramTest.createFailed
                    "createWithValidatedJson"
                    ("JSON schema validation failed:\n" ++ message)

            Ok () ->
                ProgramTest.createElement
                    { init = MyProgram.init
                    , update = MyProgram.update
                    , view = MyProgram.view
                    }
                    |> ProgramTest.start json

-}
createFailed : String -> String -> ProgramTest model msg effect
createFailed functionName failureMessage =
<<<<<<< HEAD
    Finished
        { view = \_ -> Html.text failureMessage
        , history = []
        }
        (CustomFailure functionName failureMessage)
=======
    FailedToCreate (CustomFailure functionName failureMessage)
>>>>>>> f60077fc


{-| This can be used for advanced helper functions where you want to continue a test but need the data
sent out through ports later in your test.

NOTE: If you do not need this advanced functionality,
prefer [`expectOutgoingPortValues`](#expectOutgoingPortValues) instead.

-}
getOutgoingPortValues : String -> ProgramTest model msg effect -> Result (ProgramTest model msg effect) (List Json.Encode.Value)
getOutgoingPortValues portName programTest =
    case programTest of
<<<<<<< HEAD
        Finished _ _ ->
            Err programTest

        Active state ->
            case state.effectSimulation of
                Nothing ->
                    Err
                        (Finished
                            { view = state.program.debugView
                            , history = state.currentModel :: state.history
                            }
                            (EffectSimulationNotConfigured "getPortValues")
                        )

                Just effects ->
                    Dict.get portName effects.outgoingPortValues
                        |> Maybe.withDefault []
                        |> Ok


{-| -}
toLog : ProgramTest model msg effect -> TestLog model msg
toLog programTest =
    case programTest of
        Active state ->
            { view = state.program.debugView
            , history = List.reverse (state.currentModel :: state.history)
            }

        Finished testLog _ ->
            testLog
=======
        FailedToCreate _ ->
            Err programTest

        Created ({ program, state } as created) ->
            case state of
                Err _ ->
                    Err programTest

                Ok s ->
                    case s.effectSimulation of
                        Nothing ->
                            Err <|
                                Created
                                    { created
                                        | state =
                                            TestResult.fail (EffectSimulationNotConfigured "getPortValues") s
                                    }

                        Just effects ->
                            Dict.get portName effects.outgoingPortValues
                                |> Maybe.withDefault []
                                |> Ok
>>>>>>> f60077fc
<|MERGE_RESOLUTION|>--- conflicted
+++ resolved
@@ -232,36 +232,6 @@
 
 -}
 type ProgramTest model msg effect
-<<<<<<< HEAD
-    = Active
-        { program : TestProgram model msg effect (SimulatedSub msg)
-        , currentModel : model
-        , history : List model
-        , lastEffect : effect
-        , navigation :
-            Maybe
-                { currentLocation : Url
-                , browserHistory : List Url
-                }
-        , effectSimulation : Maybe (EffectSimulation msg effect)
-        }
-    | Finished (TestLog model msg) Failure
-
-
-type alias TestLog model msg =
-    { view : model -> Html msg
-    , history : List model
-    }
-
-
-type alias TestProgram model msg effect sub =
-    { update : msg -> model -> ( model, effect )
-    , view : model -> Query.Single msg
-    , debugView : model -> Html msg
-    , onRouteChange : Url -> Maybe msg
-    , subscriptions : Maybe (model -> sub)
-    }
-=======
     = Created
         { program : Program model msg effect (SimulatedSub msg)
         , state : TestResult model msg effect
@@ -284,7 +254,6 @@
         FailedToCreate failure ->
             FailedToCreate failure
 
->>>>>>> f60077fc
 
 toFailure : ProgramTest model msg effect -> Maybe Failure
 toFailure programTest =
@@ -352,25 +321,16 @@
     in
     Created
         { program = program_
-<<<<<<< HEAD
-        , currentModel = newModel
-        , history = []
-        , lastEffect = newEffect
-        , navigation =
-            case options.baseUrl of
-                Nothing ->
-                    Nothing
-=======
         , state =
             Ok
                 -- TODO: move to TestState.init after pulling deconstructEffect out of EffectSimulation
                 { currentModel = newModel
+                , history = []
                 , lastEffect = newEffect
                 , navigation =
                     case options.baseUrl of
                         Nothing ->
                             Nothing
->>>>>>> f60077fc
 
                         Just baseUrl ->
                             Just
@@ -480,15 +440,7 @@
         Nothing ->
             ProgramDefinition options
                 (\_ _ _ ->
-<<<<<<< HEAD
-                    Finished
-                        { view = \_ -> Html.text "withBaseUrl failed! TODO better error message"
-                        , history = []
-                        }
-                        (InvalidLocationUrl "withBaseUrl" baseUrl)
-=======
                     FailedToCreate (InvalidLocationUrl "withBaseUrl" baseUrl)
->>>>>>> f60077fc
                 )
 
         Just url ->
@@ -512,15 +464,7 @@
 
                 Err message ->
                     \_ ->
-<<<<<<< HEAD
-                        Finished
-                            { view = \_ -> Html.text "withJsonStringFlags failed! TODO better error message"
-                            , history = []
-                            }
-                            (InvalidFlags "withJsonStringFlags" (Json.Decode.errorToString message))
-=======
                         FailedToCreate (InvalidFlags "withJsonStringFlags" (Json.Decode.errorToString message))
->>>>>>> f60077fc
 
 
 {-| This allows you to provide a function that lets `ProgramTest` simulate effects that would become `Cmd`s and `Task`s
@@ -616,15 +560,7 @@
             case location of
                 Nothing ->
                     \_ ->
-<<<<<<< HEAD
-                        Finished
-                            { view = \_ -> Html.text "TODO: support Browser.Document test logs"
-                            , history = []
-                            }
-                            (NoBaseUrl "createApplication" "")
-=======
                         FailedToCreate (NoBaseUrl "createApplication" "")
->>>>>>> f60077fc
 
                 Just url ->
                     createHelper
@@ -691,33 +627,6 @@
 
 -}
 update : msg -> ProgramTest model msg effect -> ProgramTest model msg effect
-<<<<<<< HEAD
-update msg programTest =
-    case programTest of
-        Finished testLog err ->
-            Finished testLog err
-
-        Active state ->
-            let
-                ( newModel, newEffect ) =
-                    state.program.update msg state.currentModel
-            in
-            Active
-                { state
-                    | currentModel = newModel
-                    , history = state.currentModel :: state.history
-                    , lastEffect = newEffect
-                }
-                |> queueEffect newEffect
-                |> drain
-
-
-simulateHelper : String -> (Query.Single msg -> Query.Single msg) -> ( String, Json.Encode.Value ) -> ProgramTest model msg effect -> ProgramTest model msg effect
-simulateHelper functionDescription findTarget event programTest =
-    case programTest of
-        Finished testLog err ->
-            Finished testLog err
-=======
 update msg =
     andThen (TestState.update msg)
 
@@ -743,7 +652,6 @@
     of
         Just reason ->
             Err (SimulateFailedToFindTarget functionDescription reason.description)
->>>>>>> f60077fc
 
         Nothing ->
             -- Try to simulate the event, now that we know the target exists
@@ -752,31 +660,8 @@
                     |> Test.Html.Event.simulate event
                     |> Test.Html.Event.toResult
             of
-<<<<<<< HEAD
-                Just reason ->
-                    Finished
-                        { view = state.program.debugView
-                        , history = state.currentModel :: state.history
-                        }
-                        (SimulateFailedToFindTarget functionDescription reason.description)
-
-                Nothing ->
-                    -- Try to simulate the event, now that we know the target exists
-                    case
-                        targetQuery
-                            |> Test.Html.Event.simulate event
-                            |> Test.Html.Event.toResult
-                    of
-                        Err message ->
-                            Finished
-                                { view = state.program.debugView
-                                , history = state.currentModel :: state.history
-                                }
-                                (SimulateFailed functionDescription message)
-=======
                 Err message ->
                     Err (SimulateFailed functionDescription message)
->>>>>>> f60077fc
 
                 Ok msg ->
                     TestState.update msg program state
@@ -1172,14 +1057,6 @@
                 ]
             )
 
-<<<<<<< HEAD
-        tryClicking { otherwise } tryClickingProgramTest =
-            case tryClickingProgramTest of
-                Finished testLog err ->
-                    Finished testLog err
-
-                Active state ->
-=======
         tryClicking :
             { otherwise :
                 Program model msg effect (SimulatedSub msg)
@@ -1191,7 +1068,6 @@
         tryClicking { otherwise } =
             andThen <|
                 \program state ->
->>>>>>> f60077fc
                     let
                         link =
                             program.view state.currentModel
@@ -1241,43 +1117,7 @@
                     >> Query.has []
                 )
             )
-<<<<<<< HEAD
-        |> tryClicking { otherwise = simulateLoadUrlHelper functionDescription href }
-
-
-simulateLoadUrlHelper : String -> String -> ProgramTest model msg effect -> ProgramTest model msg effect
-simulateLoadUrlHelper functionDescription href programTest =
-    case programTest of
-        Finished testLog err ->
-            Finished testLog err
-
-        Active state ->
-            case Maybe.map .currentLocation state.navigation of
-                Just location ->
-                    Finished
-                        { view = state.program.debugView
-                        , history = state.currentModel :: state.history
-                        }
-                        (ChangedPage functionDescription (Url.Extra.resolve location href))
-
-                Nothing ->
-                    case Url.fromString href of
-                        Nothing ->
-                            Finished
-                                { view = state.program.debugView
-                                , history = state.currentModel :: state.history
-                                }
-                                (NoBaseUrl functionDescription href)
-
-                        Just location ->
-                            Finished
-                                { view = state.program.debugView
-                                , history = state.currentModel :: state.history
-                                }
-                                (ChangedPage functionDescription location)
-=======
         |> tryClicking { otherwise = \_ -> TestState.simulateLoadUrlHelper functionDescription href >> Err }
->>>>>>> f60077fc
 
 
 {-| Simulates replacing the text in an input field labeled with the given label.
@@ -1327,11 +1167,7 @@
 -}
 fillIn : String -> String -> String -> ProgramTest model msg effect -> ProgramTest model msg effect
 fillIn fieldId label newContent programTest =
-<<<<<<< HEAD
-    simulateLabeledInputHelper ("fillIn " ++ escapeString fieldId ++ " " ++ escapeString label)
-=======
-    simulateLabeledInputHelper ("fillIn " ++ String.Extra.escape label)
->>>>>>> f60077fc
+    simulateLabeledInputHelper ("fillIn " ++ String.Extra.escape fieldId ++ " " ++ String.Extra.escape label)
         fieldId
         label
         True
@@ -1527,177 +1363,6 @@
 
 -}
 within : (Query.Single msg -> Query.Single msg) -> (ProgramTest model msg effect -> ProgramTest model msg effect) -> (ProgramTest model msg effect -> ProgramTest model msg effect)
-<<<<<<< HEAD
-within findTarget onScopedTest programTest =
-    case programTest of
-        Finished testLog err ->
-            Finished testLog err
-
-        Active state ->
-            programTest
-                |> replaceView (state.program.view >> findTarget)
-                |> onScopedTest
-                |> replaceView state.program.view
-
-
-withSimulation : (EffectSimulation msg effect -> EffectSimulation msg effect) -> ProgramTest model msg effect -> ProgramTest model msg effect
-withSimulation f programTest =
-    case programTest of
-        Finished testLog err ->
-            Finished testLog err
-
-        Active state ->
-            Active
-                { state | effectSimulation = Maybe.map f state.effectSimulation }
-
-
-queueEffect : effect -> ProgramTest model msg effect -> ProgramTest model msg effect
-queueEffect effect programTest =
-    case programTest of
-        Finished _ _ ->
-            programTest
-
-        Active state ->
-            case state.effectSimulation of
-                Nothing ->
-                    programTest
-
-                Just simulation ->
-                    queueSimulatedEffect (simulation.deconstructEffect effect) programTest
-
-
-queueSimulatedEffect : SimulatedEffect msg -> ProgramTest model msg effect -> ProgramTest model msg effect
-queueSimulatedEffect effect programTest =
-    case programTest of
-        Finished _ _ ->
-            programTest
-
-        Active state ->
-            case state.effectSimulation of
-                Nothing ->
-                    programTest
-
-                Just simulation ->
-                    case effect of
-                        SimulatedEffect.None ->
-                            programTest
-
-                        SimulatedEffect.Batch effects ->
-                            List.foldl queueSimulatedEffect programTest effects
-
-                        SimulatedEffect.Task t ->
-                            Active
-                                { state
-                                    | effectSimulation =
-                                        Just (EffectSimulation.queueTask t simulation)
-                                }
-
-                        SimulatedEffect.PortEffect portName value ->
-                            Active
-                                { state
-                                    | effectSimulation =
-                                        Just
-                                            { simulation
-                                                | outgoingPortValues =
-                                                    Dict.update portName
-                                                        (Maybe.withDefault [] >> (::) value >> Just)
-                                                        simulation.outgoingPortValues
-                                            }
-                                }
-
-                        SimulatedEffect.PushUrl url ->
-                            programTest
-                                |> routeChangeHelper ("simulating effect: SimulatedEffect.Navigation.pushUrl " ++ escapeString url) 0 url
-
-                        SimulatedEffect.ReplaceUrl url ->
-                            programTest
-                                |> routeChangeHelper ("simulating effect: SimulatedEffect.Navigation.replaceUrl " ++ escapeString url) 1 url
-
-                        SimulatedEffect.Back n ->
-                            case state.navigation of
-                                Nothing ->
-                                    programTest
-
-                                Just { currentLocation, browserHistory } ->
-                                    if n <= 0 then
-                                        programTest
-
-                                    else
-                                        case List.head (List.drop (n - 1) browserHistory) of
-                                            Nothing ->
-                                                -- n is bigger than the history;
-                                                -- in this case, browsers ignore the request
-                                                programTest
-
-                                            Just first ->
-                                                programTest
-                                                    |> routeChangeHelper ("simulating effect: SimulatedEffect.Navigation.Back " ++ String.fromInt n) 2 (Url.toString first)
-
-                        SimulatedEffect.Load url ->
-                            simulateLoadUrlHelper ("simulating effect: SimulatedEffect.Navigation.load " ++ url) url programTest
-
-                        SimulatedEffect.Reload skipCache ->
-                            let
-                                functionName =
-                                    if skipCache then
-                                        "reloadAndSkipCache"
-
-                                    else
-                                        "reload"
-                            in
-                            case state.navigation of
-                                Nothing ->
-                                    Finished
-                                        { view = state.program.debugView
-                                        , history = state.currentModel :: state.history
-                                        }
-                                        (ProgramDoesNotSupportNavigation functionName)
-
-                                Just { currentLocation } ->
-                                    Finished
-                                        { view = state.program.debugView
-                                        , history = state.currentModel :: state.history
-                                        }
-                                        (ChangedPage ("simulating effect: SimulatedEffect.Navigation." ++ functionName) currentLocation)
-
-
-drain : ProgramTest model msg effect -> ProgramTest model msg effect
-drain =
-    let
-        advanceTimeIfSimulating t programTest =
-            case programTest of
-                Finished _ _ ->
-                    programTest
-
-                Active state ->
-                    case state.effectSimulation of
-                        Nothing ->
-                            programTest
-
-                        Just _ ->
-                            advanceTime t programTest
-    in
-    advanceTimeIfSimulating 0
-        >> drainWorkQueue
-
-
-drainWorkQueue : ProgramTest model msg effect -> ProgramTest model msg effect
-drainWorkQueue programTest =
-    case programTest of
-        Finished testLog err ->
-            Finished testLog err
-
-        Active state ->
-            case state.effectSimulation of
-                Nothing ->
-                    programTest
-
-                Just simulation ->
-                    case EffectSimulation.stepWorkQueue simulation of
-                        Nothing ->
-                            -- work queue is empty
-                            programTest
-=======
 within findTarget onScopedTest =
     andThen <|
         \program state ->
@@ -1715,7 +1380,6 @@
                     case created.state of
                         Ok s ->
                             Ok s
->>>>>>> f60077fc
 
                         Err e ->
                             Err e.reason
@@ -1814,30 +1478,12 @@
     -> String
     -> String
     -> (SimulatedEffect.HttpRequest msg msg -> Expectation)
-<<<<<<< HEAD
-    -> ProgramTest model msg effect
-    -> ProgramTest model msg effect
-expectHttpRequestHelper functionName method url checkRequest programTest =
-    case programTest of
-        Finished testLog err ->
-            Finished testLog err
-
-        Active state ->
-            case state.effectSimulation of
-                Nothing ->
-                    Finished
-                        { view = state.program.debugView
-                        , history = state.currentModel :: state.history
-                        }
-                        (EffectSimulationNotConfigured functionName)
-=======
     -> TestState model msg effect
     -> Result Failure (TestState model msg effect)
 expectHttpRequestHelper functionName method url checkRequest state =
     case state.effectSimulation of
         Nothing ->
             Err (EffectSimulationNotConfigured functionName)
->>>>>>> f60077fc
 
         Just simulation ->
             case Dict.get ( method, url ) simulation.state.http of
@@ -1847,27 +1493,11 @@
                             -- check succeeded
                             Ok state
 
-<<<<<<< HEAD
-                                Just reason ->
-                                    Finished
-                                        { view = state.program.debugView
-                                        , history = state.currentModel :: state.history
-                                        }
-                                        (ExpectFailed functionName reason.description reason.reason)
-
-                        Nothing ->
-                            Finished
-                                { view = state.program.debugView
-                                , history = state.currentModel :: state.history
-                                }
-                                (NoMatchingHttpRequest functionName { method = method, url = url } (Dict.keys simulation.state.http))
-=======
                         Just reason ->
                             Err (ExpectFailed functionName reason.description reason.reason)
 
                 Nothing ->
                     Err (NoMatchingHttpRequest functionName { method = method, url = url } (Dict.keys simulation.state.http))
->>>>>>> f60077fc
 
 
 {-| Simulates an HTTP 200 response to a pending request with the given method and url.
@@ -1944,41 +1574,17 @@
 
 -}
 simulateHttpResponse : String -> String -> Http.Response String -> ProgramTest model msg effect -> ProgramTest model msg effect
-<<<<<<< HEAD
-simulateHttpResponse method url response programTest =
-    case programTest of
-        Finished testLog err ->
-            Finished testLog err
-
-        Active state ->
-            case state.effectSimulation of
-                Nothing ->
-                    Finished
-                        { view = state.program.debugView
-                        , history = state.currentModel :: state.history
-                        }
-                        (EffectSimulationNotConfigured "simulateHttpResponse")
-=======
 simulateHttpResponse method url response =
     andThen <|
         \program state ->
             case state.effectSimulation of
                 Nothing ->
                     Err (EffectSimulationNotConfigured "simulateHttpResponse")
->>>>>>> f60077fc
 
                 Just simulation ->
                     case Dict.get ( method, url ) simulation.state.http of
                         Nothing ->
-<<<<<<< HEAD
-                            Finished
-                                { view = state.program.debugView
-                                , history = state.currentModel :: state.history
-                                }
-                                (NoMatchingHttpRequest "simulateHttpResponse" { method = method, url = url } (Dict.keys simulation.state.http))
-=======
                             Err (NoMatchingHttpRequest "simulateHttpResponse" { method = method, url = url } (Dict.keys simulation.state.http))
->>>>>>> f60077fc
 
                         Just actualRequest ->
                             let
@@ -2005,89 +1611,8 @@
 
 -}
 advanceTime : Int -> ProgramTest model msg effect -> ProgramTest model msg effect
-<<<<<<< HEAD
-advanceTime delta programTest =
-    case programTest of
-        Finished testLog err ->
-            Finished testLog err
-
-        Active state ->
-            case state.effectSimulation of
-                Nothing ->
-                    Finished
-                        { view = state.program.debugView
-                        , history = state.currentModel :: state.history
-                        }
-                        (EffectSimulationNotConfigured "advanceTime")
-
-                Just simulation ->
-                    advanceTo "advanceTime" (simulation.state.nowMs + delta) programTest
-
-
-advanceTo : String -> Int -> ProgramTest model msg effect -> ProgramTest model msg effect
-advanceTo functionName end programTest =
-    case programTest of
-        Finished testLog err ->
-            Finished testLog err
-
-        Active state ->
-            case state.effectSimulation of
-                Nothing ->
-                    Finished
-                        { view = state.program.debugView
-                        , history = state.currentModel :: state.history
-                        }
-                        (EffectSimulationNotConfigured functionName)
-
-                Just simulation ->
-                    let
-                        ss =
-                            simulation.state
-                    in
-                    case PairingHeap.findMin simulation.state.futureTasks of
-                        Nothing ->
-                            -- No future tasks to check
-                            Active
-                                { state
-                                    | effectSimulation =
-                                        Just
-                                            { simulation
-                                                | state = { ss | nowMs = end }
-                                            }
-                                }
-
-                        Just ( t, task ) ->
-                            if t <= end then
-                                Active
-                                    { state
-                                        | effectSimulation =
-                                            Just
-                                                { simulation
-                                                    | state =
-                                                        { ss
-                                                            | nowMs = t
-                                                            , futureTasks = PairingHeap.deleteMin simulation.state.futureTasks
-                                                        }
-                                                }
-                                    }
-                                    |> withSimulation (EffectSimulation.queueTask (task ()))
-                                    |> drain
-                                    |> advanceTo functionName end
-
-                            else
-                                -- next task is further in the future than we are advancing
-                                Active
-                                    { state
-                                        | effectSimulation =
-                                            Just
-                                                { simulation
-                                                    | state = { ss | nowMs = end }
-                                                }
-                                    }
-=======
 advanceTime delta =
     andThen (TestState.advanceTime "advanceTime" delta)
->>>>>>> f60077fc
 
 
 {-| Lets you assert on the values that the program being tested has sent to an outgoing port.
@@ -2136,41 +1661,17 @@
 
 
 expectOutgoingPortValuesHelper : String -> String -> Json.Decode.Decoder a -> (List a -> Expectation) -> ProgramTest model msg effect -> ProgramTest model msg effect
-<<<<<<< HEAD
-expectOutgoingPortValuesHelper functionName portName decoder checkValues programTest =
-    case programTest of
-        Finished testLog err ->
-            Finished testLog err
-
-        Active state ->
-            case state.effectSimulation of
-                Nothing ->
-                    Finished
-                        { view = state.program.debugView
-                        , history = state.currentModel :: state.history
-                        }
-                        (EffectSimulationNotConfigured functionName)
-=======
 expectOutgoingPortValuesHelper functionName portName decoder checkValues =
     andThen <|
         \_ state ->
             case state.effectSimulation of
                 Nothing ->
                     Err (EffectSimulationNotConfigured functionName)
->>>>>>> f60077fc
 
                 Just simulation ->
                     case allOk <| List.map (Json.Decode.decodeValue decoder) <| EffectSimulation.outgoingPortValues portName simulation of
                         Err errs ->
-<<<<<<< HEAD
-                            Finished
-                                { view = state.program.debugView
-                                , history = state.currentModel :: state.history
-                                }
-                                (CustomFailure (functionName ++ ": failed to decode port values") (List.map Json.Decode.errorToString errs |> String.join "\n"))
-=======
                             Err (CustomFailure (functionName ++ ": failed to decode port values") (List.map Json.Decode.errorToString errs |> String.join "\n"))
->>>>>>> f60077fc
 
                         Ok values ->
                             case Test.Runner.getFailureReason (checkValues values) of
@@ -2183,14 +1684,7 @@
                                         }
 
                                 Just reason ->
-<<<<<<< HEAD
-                                    Finished
-                                        { view = state.program.debugView
-                                        , history = state.currentModel :: state.history
-                                        }
-=======
                                     Err
->>>>>>> f60077fc
                                         (ExpectFailed (functionName ++ ": values sent to port \"" ++ portName ++ "\" did not match")
                                             reason.description
                                             reason.reason
@@ -2247,18 +1741,9 @@
         functionName =
             "simulateIncomingPort \"" ++ portName ++ "\""
     in
-<<<<<<< HEAD
-    case programTest of
-        Finished testLog err ->
-            Finished testLog err
-
-        Active state ->
-            case state.program.subscriptions of
-=======
     andThen <|
         \program state ->
             case program.subscriptions of
->>>>>>> f60077fc
                 Nothing ->
                     Err (CustomFailure functionName "you MUST use ProgramTest.withSimulatedSubscriptions to be able to use simulateIncomingPort")
 
@@ -2309,13 +1794,8 @@
 replaceView : (model -> Query.Single msg) -> ProgramTest model msg effect -> ProgramTest model msg effect
 replaceView newView programTest =
     case programTest of
-<<<<<<< HEAD
-        Finished testLog err ->
-            Finished testLog err
-=======
         FailedToCreate failure ->
             FailedToCreate failure
->>>>>>> f60077fc
 
         Created created ->
             let
@@ -2335,55 +1815,8 @@
 
 -}
 routeChange : String -> ProgramTest model msg effect -> ProgramTest model msg effect
-<<<<<<< HEAD
-routeChange url programTest =
-    routeChangeHelper "routeChange" 0 url programTest
-
-
-routeChangeHelper : String -> Int -> String -> ProgramTest model msg effect -> ProgramTest model msg effect
-routeChangeHelper functionName removeFromBackStack url programTest =
-    case programTest of
-        Finished testLog err ->
-            Finished testLog err
-
-        Active state ->
-            case state.navigation of
-                Nothing ->
-                    Finished
-                        { view = state.program.debugView
-                        , history = state.currentModel :: state.history
-                        }
-                        (ProgramDoesNotSupportNavigation functionName)
-
-                Just { currentLocation, browserHistory } ->
-                    let
-                        newLocation =
-                            Url.Extra.resolve currentLocation url
-
-                        processRouteChange =
-                            case state.program.onRouteChange newLocation of
-                                Nothing ->
-                                    identity
-
-                                Just msg ->
-                                    -- TODO: should this be set before or after?
-                                    update msg
-                    in
-                    Active
-                        { state
-                            | navigation =
-                                Just
-                                    { currentLocation = newLocation
-                                    , browserHistory =
-                                        (currentLocation :: browserHistory)
-                                            |> List.drop removeFromBackStack
-                                    }
-                        }
-                        |> processRouteChange
-=======
 routeChange url =
     andThen (TestState.routeChangeHelper "routeChange" 0 url)
->>>>>>> f60077fc
 
 
 {-| Make an assertion about the current state of a `ProgramTest`'s model.
@@ -2395,25 +1828,6 @@
 
 -}
 expectModel : (model -> Expectation) -> ProgramTest model msg effect -> Expectation
-<<<<<<< HEAD
-expectModel assertion programTest =
-    done <|
-        case programTest of
-            Finished testLog err ->
-                Finished testLog err
-
-            Active state ->
-                case assertion state.currentModel |> Test.Runner.getFailureReason of
-                    Nothing ->
-                        programTest
-
-                    Just reason ->
-                        Finished
-                            { view = state.program.debugView
-                            , history = state.currentModel :: state.history
-                            }
-                            (ExpectFailed "expectModel" reason.description reason.reason)
-=======
 expectModel assertion =
     (andThen <|
         \_ state ->
@@ -2425,7 +1839,6 @@
                     Err (ExpectFailed "expectModel" reason.description reason.reason)
     )
         >> done
->>>>>>> f60077fc
 
 
 {-| Simulate the outcome of the last effect produced by the program being tested
@@ -2442,39 +1855,14 @@
 
 -}
 simulateLastEffect : (effect -> Result String (List msg)) -> ProgramTest model msg effect -> ProgramTest model msg effect
-<<<<<<< HEAD
-simulateLastEffect toMsgs programTest =
-    case programTest of
-        Finished testLog err ->
-            Finished testLog err
-
-        Active state ->
-=======
 simulateLastEffect toMsgs =
     andThen <|
         \program state ->
->>>>>>> f60077fc
             case toMsgs state.lastEffect of
                 Ok msgs ->
                     List.foldl (\msg -> Result.andThen (TestState.update msg program)) (Ok state) msgs
 
                 Err message ->
-<<<<<<< HEAD
-                    Finished
-                        { view = state.program.debugView
-                        , history = state.currentModel :: state.history
-                        }
-                        (SimulateLastEffectFailed message)
-
-
-expectLastEffectHelper : String -> (effect -> Expectation) -> ProgramTest model msg effect -> ProgramTest model msg effect
-expectLastEffectHelper functionName assertion programTest =
-    case programTest of
-        Finished testLog err ->
-            Finished testLog err
-
-        Active state ->
-=======
                     Err (SimulateLastEffectFailed message)
 
 
@@ -2482,21 +1870,12 @@
 expectLastEffectHelper functionName assertion =
     andThen <|
         \_ state ->
->>>>>>> f60077fc
             case assertion state.lastEffect |> Test.Runner.getFailureReason of
                 Nothing ->
                     Ok state
 
                 Just reason ->
-<<<<<<< HEAD
-                    Finished
-                        { view = state.program.debugView
-                        , history = state.currentModel :: state.history
-                        }
-                        (ExpectFailed functionName reason.description reason.reason)
-=======
                     Err (ExpectFailed functionName reason.description reason.reason)
->>>>>>> f60077fc
 
 
 {-| See the documentation for [`expectLastEffect`](#expectLastEffect).
@@ -2528,30 +1907,6 @@
         |> done
 
 
-<<<<<<< HEAD
-expectViewHelper : String -> (Query.Single msg -> Expectation) -> ProgramTest model msg effect -> ProgramTest model msg effect
-expectViewHelper functionName assertion programTest =
-    case programTest of
-        Finished testLog err ->
-            Finished testLog err
-
-        Active state ->
-            case
-                state.currentModel
-                    |> state.program.view
-                    |> assertion
-                    |> Test.Runner.getFailureReason
-            of
-                Nothing ->
-                    programTest
-
-                Just reason ->
-                    Finished
-                        { view = state.program.debugView
-                        , history = state.currentModel :: state.history
-                        }
-                        (ExpectFailed functionName reason.description reason.reason)
-=======
 expectViewHelper :
     String
     -> (Query.Single msg -> Expectation)
@@ -2570,7 +1925,6 @@
 
         Just reason ->
             Err (ExpectFailed functionName reason.description reason.reason)
->>>>>>> f60077fc
 
 
 {-| See the documentation for [`expectView`](#expectView).
@@ -2662,65 +2016,8 @@
         Nothing ->
             Expect.pass
 
-<<<<<<< HEAD
-        Finished _ (ChangedPage cause finalLocation) ->
-            Expect.fail (cause ++ " caused the program to end by navigating to " ++ escapeString (Url.toString finalLocation) ++ ".  NOTE: If this is what you intended, use ProgramTest.expectPageChange to end your test.")
-
-        Finished _ (ExpectFailed expectationName description reason) ->
-            Expect.fail (expectationName ++ ":\n" ++ Test.Runner.Failure.format description reason)
-
-        Finished _ (SimulateFailed functionName message) ->
-            Expect.fail (functionName ++ ":\n" ++ message)
-
-        Finished _ (SimulateFailedToFindTarget functionName message) ->
-            Expect.fail (functionName ++ ":\n" ++ message)
-
-        Finished _ (SimulateLastEffectFailed message) ->
-            Expect.fail ("simulateLastEffect failed: " ++ message)
-
-        Finished _ (InvalidLocationUrl functionName invalidUrl) ->
-            Expect.fail (functionName ++ ": " ++ "Not a valid absolute URL:\n" ++ escapeString invalidUrl)
-
-        Finished _ (InvalidFlags functionName message) ->
-            Expect.fail (functionName ++ ":\n" ++ message)
-
-        Finished _ (ProgramDoesNotSupportNavigation functionName) ->
-            Expect.fail (functionName ++ ": Program does not support navigation.  Use ProgramTest.createApplication to create a ProgramTest that supports navigation.")
-
-        Finished _ (NoBaseUrl functionName relativeUrl) ->
-            Expect.fail (functionName ++ ": The ProgramTest does not have a base URL and cannot resolve the relative URL " ++ escapeString relativeUrl ++ ".  Use ProgramTest.withBaseUrl before calling ProgramTest.start to create a ProgramTest that can resolve relative URLs.")
-
-        Finished _ (NoMatchingHttpRequest functionName request pendingRequests) ->
-            Expect.fail <|
-                String.concat
-                    [ functionName
-                    , ": "
-                    , "Expected HTTP request ("
-                    , request.method
-                    , " "
-                    , request.url
-                    , ") to have been made, but it was not.\n"
-                    , case pendingRequests of
-                        [] ->
-                            "    No requests were made."
-
-                        _ ->
-                            String.concat
-                                [ "    The following requests were made:\n"
-                                , String.join "\n" <|
-                                    List.map (\( method, url ) -> "      - " ++ method ++ " " ++ url) pendingRequests
-                                ]
-                    ]
-
-        Finished _ (EffectSimulationNotConfigured functionName) ->
-            Expect.fail ("TEST SETUP ERROR: In order to use " ++ functionName ++ ", you MUST use ProgramTest.withSimulatedEffects before calling ProgramTest.start")
-
-        Finished _ (CustomFailure assertionName message) ->
-            Expect.fail (assertionName ++ ": " ++ message)
-=======
         Just failure ->
             Expect.fail (Failure.toString failure)
->>>>>>> f60077fc
 
 
 {-| Asserts that the program ended by navigating away to another URL.
@@ -2736,19 +2033,11 @@
 -}
 expectPageChange : String -> ProgramTest model msg effect -> Expectation
 expectPageChange expectedUrl programTest =
-<<<<<<< HEAD
-    case programTest of
-        Finished _ (ChangedPage cause finalLocation) ->
-            Url.toString finalLocation |> Expect.equal expectedUrl
-
-        Finished _ _ ->
-=======
     case toFailure programTest of
         Just (ChangedPage cause finalLocation) ->
             Url.toString finalLocation |> Expect.equal expectedUrl
 
         Just _ ->
->>>>>>> f60077fc
             programTest |> done
 
         Nothing ->
@@ -2786,28 +2075,12 @@
 
 
 expectBrowserUrlHelper : String -> (String -> Expectation) -> ProgramTest model msg effect -> ProgramTest model msg effect
-<<<<<<< HEAD
-expectBrowserUrlHelper functionName checkUrl programTest =
-    case programTest of
-        Finished _ _ ->
-            programTest
-
-        Active state ->
-            case Maybe.map .currentLocation state.navigation of
-                Nothing ->
-                    Finished
-                        { view = state.program.debugView
-                        , history = state.currentModel :: state.history
-                        }
-                        (ProgramDoesNotSupportNavigation functionName)
-=======
 expectBrowserUrlHelper functionName checkUrl =
     andThen <|
         \_ state ->
             case Maybe.map .currentLocation state.navigation of
                 Nothing ->
                     Err (ProgramDoesNotSupportNavigation functionName)
->>>>>>> f60077fc
 
                 Just url ->
                     case Test.Runner.getFailureReason (checkUrl (Url.toString url)) of
@@ -2816,15 +2089,7 @@
                             Ok state
 
                         Just reason ->
-<<<<<<< HEAD
-                            Finished
-                                { view = state.program.debugView
-                                , history = state.currentModel :: state.history
-                                }
-                                (ExpectFailed functionName reason.description reason.reason)
-=======
                             Err (ExpectFailed functionName reason.description reason.reason)
->>>>>>> f60077fc
 
 
 {-| Asserts on the current browser history in the simulated test environment.
@@ -2879,22 +2144,6 @@
 
 
 expectBrowserHistoryHelper : String -> (List String -> Expectation) -> ProgramTest model msg effect -> ProgramTest model msg effect
-<<<<<<< HEAD
-expectBrowserHistoryHelper functionName checkHistory programTest =
-    case programTest of
-        Finished _ _ ->
-            programTest
-
-        Active state ->
-            case Maybe.map .browserHistory state.navigation of
-                Nothing ->
-                    -- TODO: use withBaseUrl error
-                    Finished
-                        { view = state.program.debugView
-                        , history = state.currentModel :: state.history
-                        }
-                        (ProgramDoesNotSupportNavigation functionName)
-=======
 expectBrowserHistoryHelper functionName checkHistory =
     andThen <|
         \_ state ->
@@ -2902,7 +2151,6 @@
                 Nothing ->
                     -- TODO: use withBaseUrl error
                     Err (ProgramDoesNotSupportNavigation functionName)
->>>>>>> f60077fc
 
                 Just browserHistoryYes ->
                     case Test.Runner.getFailureReason (checkHistory (List.map Url.toString browserHistoryYes)) of
@@ -2911,15 +2159,7 @@
                             Ok state
 
                         Just reason ->
-<<<<<<< HEAD
-                            Finished
-                                { view = state.program.debugView
-                                , history = state.currentModel :: state.history
-                                }
-                                (ExpectFailed functionName reason.description reason.reason)
-=======
                             Err (ExpectFailed functionName reason.description reason.reason)
->>>>>>> f60077fc
 
 
 {-| `fail` can be used to report custom errors if you are writing your own convenience functions to deal with program tests.
@@ -2945,22 +2185,8 @@
 
 -}
 fail : String -> String -> ProgramTest model msg effect -> ProgramTest model msg effect
-<<<<<<< HEAD
-fail assertionName failureMessage programTest =
-    case programTest of
-        Finished testLog err ->
-            Finished testLog err
-
-        Active state ->
-            Finished
-                { view = state.program.debugView
-                , history = state.currentModel :: state.history
-                }
-                (CustomFailure assertionName failureMessage)
-=======
 fail assertionName failureMessage =
     andThen <| \_ _ -> Err (CustomFailure assertionName failureMessage)
->>>>>>> f60077fc
 
 
 {-| This is meant for internal use only and adds a rendering of the current view to an error message.
@@ -2970,16 +2196,8 @@
     -- This is a big hack to grab the rendered HTML for the error message,
     -- since Test.Html.Query doesn't expose a way to get the HTML as a string
     -- or to compose custom error messages
-<<<<<<< HEAD
-    case programTest of
-        Finished testLog err ->
-            Finished testLog err
-
-        Active state ->
-=======
     andThen <|
         \program state ->
->>>>>>> f60077fc
             let
                 renderHtml unique =
                     case
@@ -3044,15 +2262,7 @@
 -}
 createFailed : String -> String -> ProgramTest model msg effect
 createFailed functionName failureMessage =
-<<<<<<< HEAD
-    Finished
-        { view = \_ -> Html.text failureMessage
-        , history = []
-        }
-        (CustomFailure functionName failureMessage)
-=======
     FailedToCreate (CustomFailure functionName failureMessage)
->>>>>>> f60077fc
 
 
 {-| This can be used for advanced helper functions where you want to continue a test but need the data
@@ -3065,39 +2275,6 @@
 getOutgoingPortValues : String -> ProgramTest model msg effect -> Result (ProgramTest model msg effect) (List Json.Encode.Value)
 getOutgoingPortValues portName programTest =
     case programTest of
-<<<<<<< HEAD
-        Finished _ _ ->
-            Err programTest
-
-        Active state ->
-            case state.effectSimulation of
-                Nothing ->
-                    Err
-                        (Finished
-                            { view = state.program.debugView
-                            , history = state.currentModel :: state.history
-                            }
-                            (EffectSimulationNotConfigured "getPortValues")
-                        )
-
-                Just effects ->
-                    Dict.get portName effects.outgoingPortValues
-                        |> Maybe.withDefault []
-                        |> Ok
-
-
-{-| -}
-toLog : ProgramTest model msg effect -> TestLog model msg
-toLog programTest =
-    case programTest of
-        Active state ->
-            { view = state.program.debugView
-            , history = List.reverse (state.currentModel :: state.history)
-            }
-
-        Finished testLog _ ->
-            testLog
-=======
         FailedToCreate _ ->
             Err programTest
 
@@ -3120,4 +2297,18 @@
                             Dict.get portName effects.outgoingPortValues
                                 |> Maybe.withDefault []
                                 |> Ok
->>>>>>> f60077fc
+
+
+{-| -}
+toLog : ProgramTest model msg effect -> TestLog model msg
+toLog programTest =
+    case programTest of
+        Created { program, state } ->
+            { view = program.debugView
+            , history = TestResult.toHistory state
+            }
+
+        FailedToCreate failure ->
+            { view = \_ -> Html.text (Failure.toString failure)
+            , history = []
+            }